--- conflicted
+++ resolved
@@ -5,13 +5,9 @@
 import com.conveyal.r5.analyst.scenario.Scenario;
 import com.conveyal.r5.common.JsonUtilities;
 import com.conveyal.r5.point_to_point.builder.TNBuilderConfig;
-<<<<<<< HEAD
-import com.conveyal.r5.profile.Mode;
 import com.google.common.io.ByteStreams;
-=======
 import com.conveyal.r5.profile.GreedyFareCalculator;
 import com.conveyal.r5.profile.StreetMode;
->>>>>>> f5b4cdae
 import com.vividsolutions.jts.geom.Envelope;
 import org.nustaq.serialization.FSTObjectInput;
 import org.nustaq.serialization.FSTObjectOutput;
@@ -41,7 +37,6 @@
 
     private WebMercatorGridPointSet gridPointSet;
 
-<<<<<<< HEAD
     /**
      * A string uniquely identifying the contents of this TransportNetwork in the space of TransportNetwork objects.
      * When a scenario has modified the base network to produce this layer, the networkId will be changed to the
@@ -51,12 +46,9 @@
      */
     public String networkId = null;
 
-    static final String BUILDER_CONFIG_FILENAME = "build-config.json";
-=======
     public static final String BUILDER_CONFIG_FILENAME = "build-config.json";
 
     public GreedyFareCalculator fareCalculator;
->>>>>>> f5b4cdae
 
     public void write (OutputStream stream) throws IOException {
         LOG.info("Writing transport network...");
@@ -71,17 +63,10 @@
         FSTObjectInput in = new FSTObjectInput(stream);
         TransportNetwork result = (TransportNetwork) in.readObject(TransportNetwork.class);
         in.close();
-<<<<<<< HEAD
         result.rebuildTransientIndexes();
-=======
-        result.streetLayer.buildEdgeLists();
-        result.streetLayer.indexStreets();
-        result.transitLayer.rebuildTransientIndexes();
-        result.transitLayer.buildStopTree();
-
-        if (result.fareCalculator != null) result.fareCalculator.transitLayer = result.transitLayer;
-
->>>>>>> f5b4cdae
+        if (result.fareCalculator != null) {
+            result.fareCalculator.transitLayer = result.transitLayer;
+        }
         LOG.info("Done reading.");
         return result;
     }
@@ -377,12 +362,7 @@
      */
     public int addStop (String id, double lat, double lon) {
         int newStopIndex = transitLayer.getStopCount();
-<<<<<<< HEAD
-        int newStreetVertexIndex = streetLayer.getOrCreateVertexNear(lat, lon);
-=======
-        int newStreetVertexIndex = streetLayer.getOrCreateVertexNear(lat, lon, radiusMeters, false,
-            StreetMode.WALK);
->>>>>>> f5b4cdae
+        int newStreetVertexIndex = streetLayer.getOrCreateVertexNear(lat, lon, StreetMode.WALK);
         transitLayer.stopIdForIndex.add(id); // TODO check for uniqueness
         transitLayer.streetVertexForStop.add(newStreetVertexIndex);
         // TODO stop tree, any other stop-indexed arrays or lists
