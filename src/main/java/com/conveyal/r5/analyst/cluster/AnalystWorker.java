--- conflicted
+++ resolved
@@ -430,7 +430,7 @@
 
         // The single-origin travel time surface can be represented as a proprietary grid or as a GeoTIFF.
         if (task.getFormat() == TravelTimeSurfaceTask.Format.GEOTIFF) {
-            oneOriginResult.timeGrid.writeGeotiff(byteArrayOutputStream);
+            oneOriginResult.timeGrid.writeGeotiff(byteArrayOutputStream, task);
         } else {
             // Catch-all, if the client didn't specifically ask for a GeoTIFF give it a proprietary grid.
             // Return raw byte array representing grid to caller, for return to client over HTTP.
@@ -493,7 +493,6 @@
             // Perform the core travel time and accessibility computations.
             TravelTimeComputer computer = new TravelTimeComputer(task, transportNetwork, gridCache);
             OneOriginResult oneOriginResult = computer.computeTravelTimes();
-<<<<<<< HEAD
 
             if (task.makeStaticSite) {
                 // Unlike a normal regional task, this will write a time grid rather than an accessibility indicator
@@ -506,51 +505,6 @@
                     filePersistence.saveStaticSiteData(task, timesFileName, persistenceBuffer);
                 } else {
                     LOG.info("No destination cells reached. Not saving static site file to reduce storage space.");
-=======
-            // TODO switch mainly on what's present in the result, not on the request type
-            if (request.isHighPriority()) {
-                // This is a single point task. Return the travel time grid which will be written back to the client.
-                // We want to gzip the data before sending it back to the broker.
-                // Compression ratios here are extreme (100x is not uncommon).
-                // We had many connection reset by peer, buffer overflows on large files.
-                // Handle gzipping with HTTP headers (caller should already be doing this)
-                ByteArrayOutputStream byteArrayOutputStream = new ByteArrayOutputStream();
-                // This travel time surface is being produced by a single-origin task.
-                // We could be making a grid or a TIFF.
-                TravelTimeSurfaceTask timeSurfaceTask = (TravelTimeSurfaceTask) request;
-                if (timeSurfaceTask.getFormat() == TravelTimeSurfaceTask.Format.GRID) {
-                    // Return raw byte array representing grid to caller, for return to client over HTTP.
-                    // TODO eventually reuse same code path as static site time grid saving
-                    oneOriginResult.timeGrid.writeGridToDataOutput(new LittleEndianDataOutputStream(byteArrayOutputStream));
-                    addErrorJson(byteArrayOutputStream, transportNetwork.scenarioApplicationWarnings);
-                } else if (timeSurfaceTask.getFormat() == TravelTimeSurfaceTask.Format.GEOTIFF) {
-                    oneOriginResult.timeGrid.writeGeotiff(byteArrayOutputStream, request);
-                }
-                // FIXME strangeness, only travel time results are returned from method, accessibility results return null and are accumulated for async delivery.
-                // Return raw byte array containing grid or TIFF file to caller, for return to client over HTTP.
-                byteArrayOutputStream.close();
-                // Single-point tasks don't have a job ID. For now, we'll categorize them by scenario ID.
-                throughputTracker.recordTaskCompletion("SINGLE-" + transportNetwork.scenarioId);
-                return byteArrayOutputStream.toByteArray();
-            } else {
-                // This is a single task within a regional analysis with many origins.
-                if (request.makeStaticSite) {
-                    // Despite this being a regional task, this is actually writing a time grid because we're
-                    // generating a bunch of those for a static site. Only save a file if it has non-default contents.
-                    if (oneOriginResult.timeGrid.anyCellReached()) {
-                        PersistenceBuffer persistenceBuffer = oneOriginResult.timeGrid.writeToPersistenceBuffer();
-                        String timesFileName = request.taskId + "_times.dat";
-                        filePersistence.saveStaticSiteData(request, timesFileName, persistenceBuffer);
-                    } else {
-                        LOG.info("No destination cells reached. Not saving static site file to reduce storage space.");
-                    }
-                }
-                // Accumulate accessibility results to return to the backend in batches.
-                // This is usually an accessibility indicator value for one of many origins, but in the case of a static
-                // site we still want to return dummy / zero accessibility results so the backend is aware of progress.
-                synchronized (workResults) {
-                    workResults.add(oneOriginResult.toRegionalWorkResult(request));
->>>>>>> 918d4eb5
                 }
             }
 
