package com.conveyal.r5.analyst;

import com.conveyal.r5.OneOriginResult;
import com.conveyal.r5.analyst.cluster.AnalysisTask;
import com.conveyal.r5.analyst.cluster.PathWriter;
import com.conveyal.r5.analyst.fare.InRoutingFareCalculator;
import com.conveyal.r5.api.util.LegMode;
import com.conveyal.r5.point_to_point.builder.PointToPointQuery;
import com.conveyal.r5.profile.DominatingList;
import com.conveyal.r5.profile.FareDominatingList;
import com.conveyal.r5.profile.FastRaptorWorker;
import com.conveyal.r5.profile.McRaptorSuboptimalPathProfileRouter;
import com.conveyal.r5.profile.PerTargetPropagater;
import com.conveyal.r5.profile.StreetMode;
import com.conveyal.r5.streets.LinkedPointSet;
import com.conveyal.r5.streets.PointSetTimes;
import com.conveyal.r5.streets.StreetRouter;
import com.conveyal.r5.transit.TransportNetwork;
import gnu.trove.map.TIntIntMap;
import gnu.trove.map.hash.TIntIntHashMap;
import org.slf4j.Logger;
import org.slf4j.LoggerFactory;

import java.util.Arrays;
import java.util.EnumSet;
import java.util.function.IntFunction;

import static com.conveyal.r5.profile.PerTargetPropagater.MM_PER_METER;

/**
 * This computes a surface representing travel time from one origin to all destination cells, and writes out a
 * flattened 3D array, with each pixel of a 2D grid containing the different percentiles of travel time requested by
 * the frontend. This is called the "access grid" format and is distinct from the "destination grid" format in that
 * holds multiple values per pixel and has no inter-cell delta coding. It also has JSON concatenated on the end with any
 * scenario application warnings.
 * TODO: we should merge these grid formats and update the spec to allow JSON errors at the end.
 * TODO: try to decouple the internal representation of the results from how they're serialized to the API.
 */
public class TravelTimeComputer {

    private static final Logger LOG = LoggerFactory.getLogger(TravelTimeComputer.class);

<<<<<<< HEAD
    public final AnalysisTask request;
    public final TransportNetwork network;
    public final PointSetCache pointSetCache;

    public TravelTimeComputer(AnalysisTask request, TransportNetwork network, PointSetCache pointSetCache) {
        this.request = request;
        this.network = network;
        this.pointSetCache = pointSetCache;
    }
=======
    private final AnalysisTask request;
    private final TransportNetwork network;
>>>>>>> 60712f2d

    /**
     * Constructor.
     */
<<<<<<< HEAD
    private static void minMergeMap (TIntIntMap target, TIntIntMap source) {
        source.forEachEntry((key, val) -> {
            if (target.containsKey(key)) {
                int existingVal = target.get(key);
                if (val < existingVal) {
                    target.put(key, val);
                }
            } else {
                target.put(key, val);
            }
            return true;
        });

=======
    public TravelTimeComputer (AnalysisTask request, TransportNetwork network) {
        this.request = request;
        this.network = network;
>>>>>>> 60712f2d
    }

    /**
     * The TravelTimeComputer can make travel time grids, accessibility indicators, or (eventually) both depending on
     * what's in the task it's given. TODO factor out each major step of this process into private methods.
     */
    public OneOriginResult computeTravelTimes() {

        // 0. Preliminary range checking and setup =====================================================================
        if (!request.directModes.equals(request.accessModes)) {
            throw new IllegalArgumentException("Direct mode may not be different than access mode in Analysis.");
        }

        // If this request includes a fare calculator, inject the transport network's transit layer into it.
        // This is threadsafe because deserializing each incoming request creates a new fare calculator instance.
        if (request.inRoutingFareCalculator != null) {
            request.inRoutingFareCalculator.transitLayer = network.transitLayer;
        }

        // Convert from floating point meters per second (in request) to integer millimeters per second (internal).
        int walkSpeedMillimetersPerSecond = (int) (request.walkSpeed * MM_PER_METER);

        // Create an object that accumulates travel times at each destination, simplifying them into percentiles.
        // TODO Create and encapsulate this object within the propagator.
        TravelTimeReducer travelTimeReducer = new TravelTimeReducer(request);

        // Determine car pick-up delay time for the access leg, which is generally specified in a scenario modification.
        // Only find this time when cars are in use, as it requires potentially slow geometry operations.
        // Negative values mean no car service is available at the origin location.
        final int carPickupDelaySeconds = (request.accessModes.contains(LegMode.CAR)) ?
                network.streetLayer.getWaitTime(request.fromLat, request.fromLon) : 0;

        // Find the set of destinations for a one-to-many travel time calculation, not yet linked to the street network.
        // By finding the extents and destinations up front, we ensure the exact same grid is used for all steps below.
        // This reuses the logic for finding the appropriate grid size and linking, which is now in the NetworkPreloader.
        // We could change the preloader to retain these values in a compound return type, to avoid repetition here.
        // TODO merge multiple destination pointsets from a regional request into a single supergrid?
        WebMercatorExtents destinationGridExtents = NetworkPreloader.Key.forTask(request).webMercatorExtents;
        PointSet destinations = AnalysisTask.gridPointSetCache.get(destinationGridExtents, network.gridPointSet);

        // I. Access to transit (or direct non-transit travel to destination) ==========================================
        // Use one or more modes to access transit stops, retaining the reached transit stops as well as the travel
        // times to the destination points using those access modes.

        // A map from transit stop vertex indices to the travel time it takes to reach those vertices in seconds.
        TIntIntMap accessTimes = new TIntIntHashMap();

        // Travel times in seconds to each destination point (or MAX_INT for unreachable points?)
        // Starts out as null but will be updated when any access leg search succeeds.
        PointSetTimes nonTransitTravelTimesToDestinations = null;

        // We will try to find a starting point in the street network and perform an access search with each street mode.
        // This tracks whether any of those searches (for any mode) were successfully connected to the street network.
        boolean foundAnyOriginPoint = false;

        // Convert from profile routing qualified modes to internal modes
        EnumSet<StreetMode> accessModes = LegMode.toStreetModeSet(request.accessModes);

        // Perform a street search for each access mode. For now, direct modes must be the same as access modes.
        for (StreetMode accessMode : accessModes) {
            LOG.info("Performing street search for mode: {}", accessMode);
            int streetSpeedMillimetersPerSecond =  (int) (request.getSpeedForMode(accessMode) * 1000);
            if (streetSpeedMillimetersPerSecond <= 0){
                throw new IllegalArgumentException("Speed of access mode must be greater than 0.");
            }
            if (accessMode == StreetMode.CAR && carPickupDelaySeconds < 0) {
                LOG.info("Car pick-up service is not available at this location, continuing to next access mode (if any).");
                continue;
            }

            // Attempt to set the origin point before progressing any further.
            // This allows us to skip routing calculations if the network is entirely inaccessible. In the CAR_PARK
            // case this StreetRouter will be replaced but this still serves to bypass unnecessary computation.
            // The request must be provided to the StreetRouter before setting the origin point.
            StreetRouter sr = new StreetRouter(network.streetLayer);
            sr.profileRequest = request;
            sr.streetMode = accessMode;
            if ( ! sr.setOrigin(request.fromLat, request.fromLon)) {
                // Short circuit around routing and propagation if the origin point was not attached to the street network.
                LOG.info("Origin point could not be linked to the street network for mode {}.", accessMode);
                continue;
            }
            foundAnyOriginPoint = true;

            // The code blocks below identify transit stations reachable from the origin and produce a grid of
            // non-transit travel times that will later be merged with the transit travel times.
            // Note: this is essentially the same thing that is happening when creating linkage cost tables for the
            // egress end of the trip. We could probably reuse a method for both (getTravelTimesFromPoint).
            // Note: Access searches (which minimize travel time) are asymmetric with the egress cost tables (which
            // often minimize distance to allow reuse at different speeds).
            // Preserve past behavior: only apply bike or walk time limits when those modes are used to access transit.
            if (request.hasTransit()) {
                sr.timeLimitSeconds = request.getMaxTimeSeconds(accessMode);
            } else {
                sr.timeLimitSeconds = request.maxTripDurationMinutes * FastRaptorWorker.SECONDS_PER_MINUTE;
            }
            sr.quantityToMinimize = StreetRouter.State.RoutingVariable.DURATION_SECONDS;
            sr.route();
            // Change to walking in order to reach transit stops in pedestrian-only areas like train stations.
            // This implies you are dropped off or have a very easy parking spot for your vehicle.
            // This kind of multi-stage search should also be used when building egress distance cost tables.
            if (accessMode != StreetMode.WALK) {
                sr.keepRoutingOnFoot();
            }

            if (request.hasTransit()) {
                // Find access times to transit stops, keeping the minimum across all access street modes.
                TIntIntMap travelTimesToStopsSeconds = sr.getReachedStops();
                if (carPickupDelaySeconds > 0) {
                    LOG.info("Delaying transit access times by {} seconds (for car pick-up wait).", carPickupDelaySeconds);
                    travelTimesToStopsSeconds.transformValues(i -> i + carPickupDelaySeconds);
                }
                minMergeMap(accessTimes, travelTimesToStopsSeconds);
            }

            LinkedPointSet linkedDestinations = destinations.getLinkage(network.streetLayer, accessMode);
            // FIXME this is iterating over every cell in the (possibly huge) destination grid just to get the access times around the origin.
            PointSetTimes pointSetTimes = linkedDestinations.eval(sr::getTravelTimeToVertex,
                    streetSpeedMillimetersPerSecond, walkSpeedMillimetersPerSecond);

            if (carPickupDelaySeconds > 0) {
                LOG.info("Delaying travel times by {} seconds (for car pick-up wait).", carPickupDelaySeconds);
                pointSetTimes.incrementAllReachable(carPickupDelaySeconds);
            }
            nonTransitTravelTimesToDestinations = PointSetTimes.minMerge(nonTransitTravelTimesToDestinations, pointSetTimes);
        }

        // Handle park+ride, a mode represented in the request LegMode but not in the internal StreetMode.
        // FIXME this special case for CAR_PARK currently overwrites any results from other access modes.
        // This is pretty ugly, and should be integrated into the mode loop above.
        if (request.accessModes.contains(LegMode.CAR_PARK)) {
            // Currently first search from origin to P+R is hardcoded as time dominance variable for Max car time seconds
            // Second search from P+R to stops is not actually a search we just return list of all reached stops for each found P+R.
            // If multiple P+Rs reach the same stop, only one with shortest time is returned. Stops were searched for during graph building phase.
            // time to stop is time from CAR streetrouter to stop + CAR PARK time + time to walk to stop based on request walk speed
            // by default 20 CAR PARKS are found it can be changed with sr.maxVertices variable
            StreetRouter sr = new StreetRouter(network.streetLayer);
            sr.profileRequest = request;
            sr = PointToPointQuery.findParkRidePath(request, sr, network.transitLayer);
            if (sr == null) {
                // Origin not found. Signal this using the same flag as the other modes do.
                foundAnyOriginPoint = false;
            } else {
                accessTimes = sr.getReachedStops();
                foundAnyOriginPoint = true;
            }
            // Disallow non-transit access.
            // TODO should we allow non transit access with park and ride?
            nonTransitTravelTimesToDestinations = PointSetTimes.allUnreached(destinations);
        }

        if (!foundAnyOriginPoint) {
            // The origin point was not even linked to the street network.
            // Calling finish() before streaming in any travel times to destinations is designed to produce the right result.
            LOG.info("Origin point was outside the street network. Skipping routing and propagation, and returning default result.");
            return travelTimeReducer.finish();
        }

        // Short circuit unnecessary transit routing: If the origin was linked to a road, but no transit stations
        // were reached, return the non-transit grid as the final result.
        if (request.transitModes.isEmpty() || accessTimes.isEmpty()) {
            LOG.info("Skipping transit search. No transit stops were reached or no transit modes were selected.");
            for (int target = 0; target < nonTransitTravelTimesToDestinations.size(); target++) {
                // TODO: pull this loop out into a method: travelTimeReducer.recordPointSetTimes(accessTimes)
                final int travelTimeSeconds = nonTransitTravelTimesToDestinations.getTravelTimeToPoint(target);
                travelTimeReducer.recordTravelTimesForTarget(target, new int[] { travelTimeSeconds });
            }
            return travelTimeReducer.finish();
        }

        // II. Transit Routing ========================================================================================
        // Transit stops were reached. Perform transit routing from those stops to all other reachable stops. The result
        // is a travel time in seconds for each iteration (departure time x monte carlo draw), for each transit stop.
        int[][] transitTravelTimesToStops;
        FastRaptorWorker worker = null;
        if (request.inRoutingFareCalculator == null) {
            worker = new FastRaptorWorker(network.transitLayer, request, accessTimes);
            if (request.makeTauiSite) {
                // By default, this is false and intermediate results (e.g. paths) are discarded.
                // TODO do we really need to save all states just to get the travel time breakdown?
                worker.retainPaths = true;
            }
            // Run the main RAPTOR algorithm to find paths and travel times to all stops in the network.
            // Returns the total travel times as a 2D array of [searchIteration][destinationStopIndex].
            // Additional detailed path information is retained in the FastRaptorWorker after routing.
            transitTravelTimesToStops = worker.route();
        } else {
            // TODO maxClockTime could provide a tighter bound, as it could be based on the actual departure time, not the last possible
            IntFunction<DominatingList> listSupplier =
                    (departureTime) -> new FareDominatingList(
                            request.inRoutingFareCalculator,
                            request.maxFare,
                            departureTime + request.maxTripDurationMinutes * FastRaptorWorker.SECONDS_PER_MINUTE);
            McRaptorSuboptimalPathProfileRouter mcRaptorWorker = new McRaptorSuboptimalPathProfileRouter(network,
                    request, null, null, listSupplier, InRoutingFareCalculator.getCollator(request));
            mcRaptorWorker.route();
            transitTravelTimesToStops = mcRaptorWorker.getBestTimes();
        }

        // III. Egress Propagation ======================================================================================
        // Propagate these travel times for every iteration at every stop out to the destination points, via streets.

        // Prepare a set of modes, all of which will simultaneously be used for on-street egress.
        EnumSet<StreetMode> egressStreetModes = LegMode.toStreetModeSet(request.egressModes);

        // This propagator will link the destinations to the street layer for all modes as needed.
        PerTargetPropagater perTargetPropagater = new PerTargetPropagater(
                destinations,
                network.streetLayer,
                egressStreetModes,
                request,
                transitTravelTimesToStops,
                nonTransitTravelTimesToDestinations.travelTimes);

        // We cannot yet merge the functionality of the TravelTimeReducer into the PerTargetPropagator
        // because in the non-transit case we call the reducer directly (see above).
        perTargetPropagater.travelTimeReducer = travelTimeReducer;

        // When building a static site, perform some additional initialization causing the propagator to do extra work.
        if (request.makeTauiSite) {
            perTargetPropagater.pathsToStopsForIteration = worker.pathsPerIteration;
            perTargetPropagater.pathWriter = new PathWriter(request);
        }

        return perTargetPropagater.propagate();

    }

    /**
     * Utility method. Merges two Trove int-int maps, keeping the minimum value when keys collide.
     */
    private static void minMergeMap (TIntIntMap target, TIntIntMap source) {
        source.forEachEntry((key, val) -> {
            if (target.containsKey(key)) {
                int existingVal = target.get(key);
                if (val < existingVal) {
                    target.put(key, val);
                }
            } else {
                target.put(key, val);
            }
            return true;
        });
    }

}<|MERGE_RESOLUTION|>--- conflicted
+++ resolved
@@ -39,44 +39,17 @@
 public class TravelTimeComputer {
 
     private static final Logger LOG = LoggerFactory.getLogger(TravelTimeComputer.class);
-
-<<<<<<< HEAD
-    public final AnalysisTask request;
-    public final TransportNetwork network;
-    public final PointSetCache pointSetCache;
-
-    public TravelTimeComputer(AnalysisTask request, TransportNetwork network, PointSetCache pointSetCache) {
-        this.request = request;
-        this.network = network;
-        this.pointSetCache = pointSetCache;
-    }
-=======
     private final AnalysisTask request;
     private final TransportNetwork network;
->>>>>>> 60712f2d
 
     /**
      * Constructor.
      */
-<<<<<<< HEAD
-    private static void minMergeMap (TIntIntMap target, TIntIntMap source) {
-        source.forEachEntry((key, val) -> {
-            if (target.containsKey(key)) {
-                int existingVal = target.get(key);
-                if (val < existingVal) {
-                    target.put(key, val);
-                }
-            } else {
-                target.put(key, val);
-            }
-            return true;
-        });
-
-=======
+
     public TravelTimeComputer (AnalysisTask request, TransportNetwork network) {
         this.request = request;
         this.network = network;
->>>>>>> 60712f2d
+
     }
 
     /**
@@ -305,6 +278,7 @@
 
     }
 
+
     /**
      * Utility method. Merges two Trove int-int maps, keeping the minimum value when keys collide.
      */
