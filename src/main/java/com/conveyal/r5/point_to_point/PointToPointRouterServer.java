package com.conveyal.r5.point_to_point;

import com.conveyal.r5.api.GraphQlRequest;
import com.conveyal.r5.api.util.BikeRentalStation;
import com.conveyal.r5.common.GeoJsonFeature;
import com.conveyal.r5.common.GeometryUtils;
import com.conveyal.r5.common.JsonUtilities;
import com.conveyal.r5.point_to_point.builder.PointToPointQuery;
import com.conveyal.r5.point_to_point.builder.RouterInfo;
import com.conveyal.r5.profile.Mode;
import com.conveyal.r5.profile.ProfileRequest;
import com.conveyal.r5.profile.StreetPath;
import com.conveyal.r5.streets.*;
import com.conveyal.r5.transit.TransportNetwork;
import com.fasterxml.jackson.core.JsonParseException;
import com.fasterxml.jackson.databind.ObjectMapper;
import com.fasterxml.jackson.databind.ObjectReader;
import com.vividsolutions.jts.geom.*;
import com.vividsolutions.jts.operation.buffer.BufferParameters;
import com.vividsolutions.jts.operation.buffer.OffsetCurveBuilder;
import gnu.trove.map.TIntIntMap;
import gnu.trove.set.TIntSet;
import graphql.ExecutionResult;
import graphql.GraphQL;
import graphql.GraphQLException;
import org.slf4j.Logger;
import org.slf4j.LoggerFactory;

import java.io.*;
import java.time.Instant;
import java.util.*;

import java.io.File;

import static com.conveyal.r5.streets.VertexStore.fixedDegreesToFloating;
import static com.conveyal.r5.streets.VertexStore.floatingDegreesToFixed;
import static spark.Spark.*;

/**
 * This will represent point to point search server.
 *
 * It can build point to point TransportNetwork and start a server with API for point to point searches
 *
 */
public class PointToPointRouterServer {
    private static final Logger LOG = LoggerFactory.getLogger(PointToPointRouterServer.class);

    private static final int DEFAULT_PORT = 8080;

    private static final String DEFAULT_BIND_ADDRESS = "0.0.0.0";

    public static final String BUILDER_CONFIG_FILENAME = "build-config.json";

    private static final String USAGE = "It expects --build [path to directory with GTFS and PBF files] to build the graphs\nor --graphs [path to directory with graph] to start the server with provided graph";

    public static final int RADIUS_METERS = 200;

    public static void main(String[] commandArguments) {

        LOG.info("Arguments: {}", Arrays.toString(commandArguments));

        final boolean inMemory = false;

        if ("--build".equals(commandArguments[0])) {

            File dir = new File(commandArguments[1]);

            if (!dir.isDirectory() && dir.canRead()) {
                LOG.error("'{}' is not a readable directory.", dir);
            }

            TransportNetwork transportNetwork = TransportNetwork.fromDirectory(dir);
            //In memory doesn't save it to disk others do (build, preFlight)
            if (!inMemory) {
                try {
                    OutputStream outputStream = new BufferedOutputStream(
                        new FileOutputStream(new File(dir, "network.dat")));
                    transportNetwork.write(outputStream);
                    outputStream.close();
                } catch (IOException e) {
                    LOG.error("An error occurred during saving transit networks. Exiting.", e);
                    System.exit(-1);
                }

            }
        } else if ("--graphs".equals(commandArguments[0])) {
            File dir = new File(commandArguments[1]);

            if (!dir.isDirectory() && dir.canRead()) {
                LOG.error("'{}' is not a readable directory.", dir);
            }
            try {
                LOG.info("Loading transit networks from: {}", dir);
                InputStream inputStream = new BufferedInputStream(new FileInputStream(new File(dir, "network.dat")));
                TransportNetwork transportNetwork = TransportNetwork.read(inputStream);
                transportNetwork.readOSM(new File(dir, "osm.mapdb"));
                run(transportNetwork);
                inputStream.close();
            } catch (IOException e) {
                LOG.error("An error occurred during reading of transit networks", e);
                System.exit(-1);
            } catch (Exception e) {
                LOG.error("An error occurred during decoding of transit networks", e);
                System.exit(-1);
            }
        } else if ("--help".equals(commandArguments[0])
                || "-h".equals(commandArguments[0])
                || "--usage".equals(commandArguments[0])
                || "-u".equals(commandArguments[0])) {
            System.out.println(USAGE);
        } else {
            LOG.info("Unknown argument: {}", commandArguments[0]);
            System.out.println(USAGE);
        }

    }

    private static void run(TransportNetwork transportNetwork) {
        port(DEFAULT_PORT);
        ObjectMapper mapper = new ObjectMapper();
        //ObjectReader is a new lightweight mapper which can only deserialize specified class
        ObjectReader graphQlRequestReader = mapper.reader(GraphQlRequest.class);
        ObjectReader mapReader = mapper.reader(HashMap.class);
        staticFileLocation("debug-plan");
        PointToPointQuery pointToPointQuery = new PointToPointQuery(transportNetwork);

        //TODO: executor strategies
        GraphQL graphQL = new GraphQL(new com.conveyal.r5.GraphQLSchema(pointToPointQuery).indexSchema);
        // add cors header
        before((req, res) -> res.header("Access-Control-Allow-Origin", "*"));

        options("/*", (request, response) -> {

            String accessControlRequestHeaders = request
                .headers("Access-Control-Request-Headers");
            if (accessControlRequestHeaders != null) {
                response.header("Access-Control-Allow-Headers", accessControlRequestHeaders);
            }

            String accessControlRequestMethod = request
                .headers("Access-Control-Request-Method");
            if (accessControlRequestMethod != null) {
                response.header("Access-Control-Allow-Methods", accessControlRequestMethod);
            }

            return "OK";
        });

        get("/metadata", (request, response) -> {
            response.header("Content-Type", "application/json");
            RouterInfo routerInfo = new RouterInfo();
            routerInfo.envelope = transportNetwork.getEnvelope();
            return routerInfo;

        }, JsonUtilities.objectMapper::writeValueAsString);

        get("/reachedStops", (request, response) -> {
            response.header("Content-Type", "application/json");

            Map<String, Object> content = new HashMap<>(2);
            String queryMode = request.queryParams("mode");

            Mode mode = Mode.valueOf(queryMode);
            if (mode == null) {
                content.put("errors", "Mode is wrong");
                return content;
            }
            Float fromLat = request.queryMap("fromLat").floatValue();

            Float fromLon = request.queryMap("fromLon").floatValue();

            Map<String, Object> featureCollection = new HashMap<>(2);
            featureCollection.put("type", "FeatureCollection");
            List<GeoJsonFeature> features = new ArrayList<>();
            ProfileRequest profileRequest = new ProfileRequest();
            profileRequest.zoneId = transportNetwork.getTimeZone();
            profileRequest.fromLat = fromLat;
            profileRequest.fromLon = fromLon;
            StreetRouter streetRouter = new StreetRouter(transportNetwork.streetLayer);

            streetRouter.profileRequest = profileRequest;
            streetRouter.mode = mode;
            streetRouter.distanceLimitMeters = 2000;
            if(streetRouter.setOrigin(profileRequest.fromLat, profileRequest.fromLon)) {
                streetRouter.route();
                streetRouter.getReachedStops().forEachEntry((stopIdx, weight) -> {
                    VertexStore.Vertex stopVertex = transportNetwork.streetLayer.vertexStore.getCursor(
                        transportNetwork.transitLayer.streetVertexForStop.get(stopIdx));
                    StreetRouter.State state = streetRouter.getStateAtVertex(stopVertex.index);
                    GeoJsonFeature feature = new GeoJsonFeature(stopVertex.getLon(), stopVertex.getLat());
                    feature.addProperty("weight", weight);
                    feature.addProperty("name", transportNetwork.transitLayer.stopNames.get(stopIdx));
                    feature.addProperty("type", "stop");
                    feature.addProperty("mode", mode.toString());
                    if (state != null) {
                        feature.addProperty("distance_m", state.distance/1000);
                        feature.addProperty("duration_s", state.getDurationSeconds());
                        LOG.info("Duration:{}s diff:{}", state.getDurationSeconds(), (state.getTime()-profileRequest.getFromTimeDate())/1000);
                    }
                    features.add(feature);
                    return true;
                });
            } else {
                content.put("errors", "Start point isn't found!");
            }

            LOG.info("Num features:{}", features.size());
            featureCollection.put("features", features);
            content.put("data", featureCollection);

            return content;
        }, JsonUtilities.objectMapper::writeValueAsString);

        get("/reachedBikeShares", (request, response) -> {
            response.header("Content-Type", "application/json");

            Map<String, Object> content = new HashMap<>(2);
            String queryMode = request.queryParams("mode");

            Mode mode = Mode.valueOf(queryMode);
            if (mode == null) {
                content.put("errors", "Mode is wrong");
                return content;
            }
            Float fromLat = request.queryMap("fromLat").floatValue();

            Float fromLon = request.queryMap("fromLon").floatValue();

            Map<String, Object> featureCollection = new HashMap<>(2);
            featureCollection.put("type", "FeatureCollection");
            List<GeoJsonFeature> features = new ArrayList<>();
            ProfileRequest profileRequest = new ProfileRequest();
            profileRequest.zoneId = transportNetwork.getTimeZone();
            profileRequest.fromLat = fromLat;
            profileRequest.fromLon = fromLon;
            StreetRouter streetRouter = new StreetRouter(transportNetwork.streetLayer);

            streetRouter.profileRequest = profileRequest;
            streetRouter.mode = mode;
            streetRouter.distanceLimitMeters = 2000;
            if(streetRouter.setOrigin(profileRequest.fromLat, profileRequest.fromLon)) {
                streetRouter.route();
                streetRouter.getReachedVertices(VertexStore.VertexFlag.BIKE_SHARING).forEachEntry((vertexIdx, state) -> {
                    VertexStore.Vertex bikeShareVertex = transportNetwork.streetLayer.vertexStore.getCursor(vertexIdx);
                    BikeRentalStation bikeRentalStation = transportNetwork.streetLayer.bikeRentalStationMap.get(vertexIdx);
                    GeoJsonFeature feature = new GeoJsonFeature(bikeShareVertex.getLon(), bikeShareVertex.getLat());
                    feature.addProperty("weight", state.weight);
                    if (bikeRentalStation != null) {
                        feature.addProperty("name", bikeRentalStation.name);
                        feature.addProperty("id", bikeRentalStation.id);
                        feature.addProperty("bikes", bikeRentalStation.bikesAvailable);
                        feature.addProperty("places", bikeRentalStation.spacesAvailable);
                    }
                    feature.addProperty("type", "stop");
                    feature.addProperty("mode", mode.toString());
                    if (state != null) {
                        feature.addProperty("distance_m", state.distance/1000);
                    }
                    features.add(feature);
                    return true;
                });
            } else {
                content.put("errors", "Start point isn't found!");
            }

            LOG.info("Num features:{}", features.size());
            featureCollection.put("features", features);
            content.put("data", featureCollection);

            return content;
        }, JsonUtilities.objectMapper::writeValueAsString);

        get("/plan", (request, response) -> {
            response.header("Content-Type", "application/json");
            Map<String, Object> content = new HashMap<>();
            String queryMode = request.queryParams("mode");

            Mode mode = Mode.valueOf(queryMode);
            if (mode == null) {
                content.put("errors", "Mode is wrong");
                return content;
            }
            Float fromLat = request.queryMap("fromLat").floatValue();
            Float toLat = request.queryMap("toLat").floatValue();

            Float fromLon = request.queryMap("fromLon").floatValue();
            Float toLon = request.queryMap("toLon").floatValue();
            //TODO errorchecks

            Boolean fullStateList = request.queryMap("full").booleanValue();
            RoutingVisitor routingVisitor = new RoutingVisitor(transportNetwork.streetLayer.edgeStore, mode);

            if (fullStateList == null) {
                fullStateList = false;
            }

            ProfileRequest profileRequest = new ProfileRequest();
            Boolean reverseSearch = request.queryMap("reverse").booleanValue();
            if (reverseSearch != null && reverseSearch) {
                profileRequest.reverseSearch = true;
            }
            profileRequest.zoneId = transportNetwork.getTimeZone();
            profileRequest.fromLat = fromLat;
            profileRequest.fromLon = fromLon;
            profileRequest.toLat = toLat;
            profileRequest.toLon = toLon;
            StreetRouter streetRouter = new StreetRouter(transportNetwork.streetLayer);

            streetRouter.profileRequest = profileRequest;
            streetRouter.mode = mode;

            // TODO use target pruning instead of a distance limit
            streetRouter.distanceLimitMeters = 100_000;
            //Split for end coordinate
            if (!streetRouter.setDestination(profileRequest.toLat, profileRequest.toLon)) {
                content.put("errors", "Edge near the end coordinate wasn't found. Routing didn't start!");
                return content;
            }
            if (!streetRouter.setOrigin(profileRequest.fromLat, profileRequest.fromLon)) {
                content.put("errors", "Edge near the origin coordinate wasn't found. Routing didn't start!");
                return content;
            }
            if (fullStateList) {
                streetRouter.setRoutingVisitor(routingVisitor);
            }

            streetRouter.route();
            TIntIntMap stops = streetRouter.getReachedStops();

            if (fullStateList) {
                Map<String, Object> featureCollection = new HashMap<>(2);
                featureCollection.put("type", "FeatureCollection");
                List<GeoJsonFeature> features = routingVisitor.getFeatures();

                LOG.info("Num features:{}", features.size());
                featureCollection.put("features", features);
                content.put("data", featureCollection);
                return content;
            }

            //Gets lowest weight state for end coordinate split
            StreetRouter.State lastState = streetRouter.getState(streetRouter.getDestinationSplit());
//          StreetRouter.State lastState = streetRouter.getState(transportNetwork.transitLayer.streetVertexForStop.get(stops.keys()[0]));
            if (lastState != null) {
                Map<String, Object> featureCollection = new HashMap<>(2);
                featureCollection.put("type", "FeatureCollection");
                List<GeoJsonFeature> features = new ArrayList<>();

                fillFeature(transportNetwork, lastState, features, profileRequest.reverseSearch);
                featureCollection.put("features", features);
                content.put("data", featureCollection);
            } else {
                Split originSplit = streetRouter.getOriginSplit();
                //FIXME: why are coordinates of vertex0 and vertex1 the same
                //but distance to vertex and vertex idx differ

                /*Path wasn't found we return 3 points:
                 * - Point on start of edge that we started the search
                 * - Point on end of edge that started the search
                 * - Closest point on edge to start coordinate
                 *
                 * We also return outgoing edges from start and end points of edge that started the search
                 */
                Map<String, Object> featureCollection = new HashMap<>(2);
                featureCollection.put("type", "FeatureCollection");
                List<GeoJsonFeature> features = new ArrayList<>(10);
                GeoJsonFeature feature = new GeoJsonFeature(
                    fixedDegreesToFloating(originSplit.fLon), fixedDegreesToFloating(originSplit.fLat));
                feature.addProperty("type", "Point on edge");

                features.add(feature);

                VertexStore.Vertex vertex = transportNetwork.streetLayer.vertexStore.getCursor(originSplit.vertex0);
                feature = new GeoJsonFeature(vertex.getLon(), vertex.getLat());
                feature.addProperty("type", "Edge start point");
                feature.addProperty("vertex_idx", originSplit.vertex0);
                feature.addProperty("distance_to_vertex", originSplit.distance0_mm/1000);
                features.add(feature);
                transportNetwork.streetLayer.getOutgoingEdges().get(originSplit.vertex0)
                    .forEach(edge_idx -> {
                        EdgeStore.Edge edge = transportNetwork.streetLayer.edgeStore.getCursor(edge_idx);
                        GeoJsonFeature edge_feature = new GeoJsonFeature(edge.getGeometry());
                        edge_feature.addProperty("idx", edge_idx);
                        edge_feature.addProperty("permissions", edge.getPermissionsAsString());
                        edge_feature.addProperty("from", "vertex0");
                        features.add(edge_feature);
                        return true;
                    });

                transportNetwork.streetLayer.vertexStore.getCursor(originSplit.vertex1);
                feature = new GeoJsonFeature(vertex.getLon(), vertex.getLat());
                feature.addProperty("type", "Edge end point");
                feature.addProperty("vertex_idx", originSplit.vertex1);
                feature.addProperty("distance_to_vertex", originSplit.distance1_mm/1000);
                features.add(feature);
                transportNetwork.streetLayer.getOutgoingEdges().get(originSplit.vertex1)
                    .forEach(edge_idx -> {
                        EdgeStore.Edge edge = transportNetwork.streetLayer.edgeStore.getCursor(edge_idx);
                        GeoJsonFeature edge_feature = new GeoJsonFeature(edge.getGeometry());
                        edge_feature.addProperty("idx", edge_idx);
                        edge_feature.addProperty("permissions", edge.getPermissionsAsString());
                        edge_feature.addProperty("from", "vertex1");
                        features.add(edge_feature);
                        return true;
                    });

                featureCollection.put("features", features);
                content.put("data", featureCollection);
                content.put("errors", "Path to end coordinate wasn't found!");
            }
            return content;
        }, JsonUtilities.objectMapper::writeValueAsString);

        get("debug/streetEdges", (request, response) -> {
            response.header("Content-Type", "application/json");
            if (request.queryParams().size() < 4) {
                response.status(400);
                return "";
            }
            float north = request.queryMap("n").floatValue();
            float south = request.queryMap("s").floatValue();
            float east = request.queryMap("e").floatValue();
            float west = request.queryMap("w").floatValue();
            Boolean iboth = request.queryMap("both").booleanValue();
            Boolean idetail = request.queryMap("detail").booleanValue();
            boolean both, detail;


            if (iboth == null) {
                both = false;
            } else {
                both = iboth;
            }

            if (idetail == null) {
                detail = false;
            } else {
                detail = idetail;
            }

            String layer = "streetEdges"; // request.params(":layer");

            Envelope env = new Envelope(floatingDegreesToFixed(east), floatingDegreesToFixed(west),
                floatingDegreesToFixed(south), floatingDegreesToFixed(north));
            TIntSet streets = transportNetwork.streetLayer.spatialIndex.query(env);

            if (streets.size() > 100_000) {
                LOG.warn("Refusing to include more than 100,000 edges in result");
                response.status(401);
                return "";
            }

            // write geojson to response
            Map<String, Object> featureCollection = new HashMap<>(2);
            featureCollection.put("type", "FeatureCollection");
            List<GeoJsonFeature> features = new ArrayList<>(streets.size());

            EdgeStore.Edge cursor = transportNetwork.streetLayer.edgeStore.getCursor();
            VertexStore.Vertex vcursor = transportNetwork.streetLayer.vertexStore.getCursor();

            BufferParameters bufParams = new BufferParameters();
            bufParams.setSingleSided(true);
            bufParams.setJoinStyle(BufferParameters.JOIN_BEVEL);
            OffsetCurveBuilder offsetBuilder = new OffsetCurveBuilder(new PrecisionModel(),
                bufParams);
            float distance = -0.00005f;

            Set<Integer> seenVertices = new HashSet<>(streets.size());

            if ("streetEdges".equals(layer)) {
                streets.forEach(s -> {
                    try {
                        cursor.seek(s);

                        GeoJsonFeature feature = getEdgeFeature(both, cursor, offsetBuilder,
                            distance, transportNetwork);

                        if (!both) {
                            //Adds fake flag oneway which is added to forward edge if permission flags on forward and backward edge differ.
                            EnumSet<EdgeStore.EdgeFlag> forwardPermissions = cursor.getPermissionFlags();
                            EdgeStore.Edge backwardCursor = transportNetwork.streetLayer.edgeStore.getCursor(s+1);

                            EnumSet<EdgeStore.EdgeFlag> backwardPermissions = backwardCursor.getPermissionFlags();

                            if (!forwardPermissions.equals(backwardPermissions)) {
                                feature.addProperty("ONEWAY", true);
                            }
                        }
                        features.add(feature);

                        getVertexFeatures(cursor, vcursor, seenVertices, features, transportNetwork);
                        if (both) {
                            //backward edge
                            cursor.seek(s+1);
                            feature = getEdgeFeature(both, cursor, offsetBuilder,
                                distance, transportNetwork);
                            features.add(feature);

                        }
                        return true;
                    } catch (Exception e) {
                        response.status(500);
                        LOG.error("Exception:", e);
                        return false;
                    }
                });
            }

            featureCollection.put("features", features);

            return featureCollection;
        }, JsonUtilities.objectMapper::writeValueAsString);

        //Returns flags usage in requested area
        get("debug/stats", (request, response) -> {
            response.header("Content-Type", "application/json");
            Map<String, Object> content = new HashMap<>(2);
            EnumMap<EdgeStore.EdgeFlag, Integer> flagUsage = new EnumMap<>(
                EdgeStore.EdgeFlag.class);
            if (request.queryParams().size() < 4) {

                EdgeStore.Edge edge = transportNetwork.streetLayer.edgeStore.getCursor();
                for (int e = 0; e < transportNetwork.streetLayer.edgeStore.getnEdges(); e += 2) {
                    edge.seek(e);

                    try {

                        for (EdgeStore.EdgeFlag flag : EdgeStore.EdgeFlag.values()) {
                            if (edge.getFlag(flag)) {
                                Integer currentValue = flagUsage.getOrDefault(flag, 0);
                                flagUsage.put(flag, currentValue + 1);
                            }
                        }
                    } catch (Exception ex) {
                        response.status(500);
                        content.put("errors", "Problem reading edges:" + ex.getMessage());
                        LOG.error("Exception:", e);
                        return content;
                    }
                }
                content.put("data", flagUsage);
                return content;
            }
            float north = request.queryMap("n").floatValue();
            float south = request.queryMap("s").floatValue();
            float east = request.queryMap("e").floatValue();
            float west = request.queryMap("w").floatValue();
            boolean detail = request.queryMap("detail").booleanValue();

            Envelope env = new Envelope(floatingDegreesToFixed(east), floatingDegreesToFixed(west),
                floatingDegreesToFixed(south), floatingDegreesToFixed(north));
            TIntSet streets = transportNetwork.streetLayer.spatialIndex.query(env);
            //transportNetwork.streetLayer.edgeStore.getCursor()

            if (streets.size() > 100_000) {
                LOG.warn("Refusing to include more than 100,000 edges in result");
                response.status(401);
                content.put("errors", "Refusing to include more than 100,000 edges in result");
                return content;
            }

            EdgeStore.Edge cursor = transportNetwork.streetLayer.edgeStore.getCursor();
            VertexStore.Vertex vcursor = transportNetwork.streetLayer.vertexStore.getCursor();
            streets.forEach(s -> {
                try {
                    cursor.seek(s);
                    for (EdgeStore.EdgeFlag flag : EdgeStore.EdgeFlag.values()) {
                        if (cursor.getFlag(flag)) {
                            Integer currentValue = flagUsage.getOrDefault(flag, 0);
                            flagUsage.put(flag, currentValue + 1);
                        }
                    }
                    return true;
                } catch (Exception e) {
                    response.status(500);
                    content.put("errors", "Problem reading edges:" + e.getMessage());
                    LOG.error("Exception:", e);
                    return false;
                }
            });
            content.put("data", flagUsage);
            return content;
        }, JsonUtilities.objectMapper::writeValueAsString);

        //Returns flags usage in requested area
        get("debug/speeds", (request, response) -> {
            response.header("Content-Type", "application/json");
            Map<String, Object> content = new HashMap<>(2);
            Map<Short, Integer> speedUsage = new HashMap<>();
            MinMax minMax = new MinMax();
            if (request.queryParams().size() < 4) {

                EdgeStore.Edge edge = transportNetwork.streetLayer.edgeStore.getCursor();
                for (int e = 0; e < transportNetwork.streetLayer.edgeStore.getnEdges(); e += 2) {
                    edge.seek(e);

                    try {
                        updateSpeed(edge, speedUsage, minMax);
                    } catch (Exception ex) {
                        response.status(500);
                        content.put("errors", "Problem reading edges:" + ex.getMessage());
                        LOG.error("Exception:", e);
                        return content;
                    }
                }
                content.put("data", speedUsage);
                content.put("min", minMax.min);
                content.put("max", minMax.max);
                return content;
            }
            float north = request.queryMap("n").floatValue();
            float south = request.queryMap("s").floatValue();
            float east = request.queryMap("e").floatValue();
            float west = request.queryMap("w").floatValue();

            Envelope env = new Envelope(floatingDegreesToFixed(east), floatingDegreesToFixed(west),
                floatingDegreesToFixed(south), floatingDegreesToFixed(north));
            TIntSet streets = transportNetwork.streetLayer.spatialIndex.query(env);

            if (streets.size() > 100_000) {
                LOG.warn("Refusing to include more than 100,000 edges in result");
                response.status(401);
                content.put("errors", "Refusing to include more than 100,000 edges in result");
                return content;
            }

            EdgeStore.Edge edge = transportNetwork.streetLayer.edgeStore.getCursor();
            streets.forEach(s -> {
                try {
                    edge.seek(s);
                    updateSpeed(edge, speedUsage, minMax);
                    return true;
                } catch (Exception e) {
                    response.status(500);
                    content.put("errors", "Problem reading edges:" + e.getMessage());
                    LOG.error("Exception:", e);
                    return false;
                }
            });
            content.put("data", speedUsage);
            content.put("min", minMax.min);
            content.put("max", minMax.max);
            return content;
        }, JsonUtilities.objectMapper::writeValueAsString);


        //queries edge store for edgeID and returns envelope of this edge ID
        get("/query", (request, response) -> {
            response.header("Content-Type", "application/json");
            Map<String, Object> content = new HashMap<>(2);
            try {

            Integer edgeID = request.queryMap("edgeID").integerValue();

            if (edgeID == null) {
                content.put("errors", "edgeID is empty!");
            } else {
                EdgeStore.Edge edge = transportNetwork.streetLayer.edgeStore.getCursor();
                try {
                    edge.seek(edgeID);
                    content.put("data", edge.getGeometry().getEnvelopeInternal());
                } catch (Exception ex) {
                    content.put("errors", ex.getMessage());
                    LOG.error("Error getting edge:{}", ex);
                }

            }
            } catch (Exception ex) {
                content.put("errors", "Problem converting edgeID to integer:"+ ex.getMessage());
                LOG.error("Error converting edgeID to integer:{}", ex.getMessage());
            }

            return content;

        }, JsonUtilities.objectMapper::writeValueAsString);

        post("/otp/routers/default/index/graphql", ((request, response) -> {
            response.type("application/json");

            HashMap<String, Object> content = new HashMap<>();
            try {
                GraphQlRequest graphQlRequest = graphQlRequestReader
                    .readValue(request.body());

                //TODO: deserialize variables map automatically in GraphQLRequest object
                //FIXME: here only flat variables are supported. For example directModes:[CAR, WALK] is unsupported for now since it can't be deserialized
                Map<String, Object> variables = graphQlRequest.variables==null ? new HashMap<>() : mapReader.readValue(graphQlRequest.variables);
                ExecutionResult executionResult = graphQL.execute(graphQlRequest.query, null, null, variables);
                response.status(200);

                if (!executionResult.getErrors().isEmpty()) {
                    response.status(500);
                    content.put("errors", executionResult.getErrors());
                }
                if (executionResult.getData() != null) {
                    content.put("data", executionResult.getData());
                }
            } catch (JsonParseException jpe) {
                response.status(400);
                content.put("errors", "Problem parsing query: " + jpe.getMessage());
            } catch (GraphQLException ql) {
                response.status(500);
                content.put("errors", ql.getMessage());
                LOG.error("GraphQL problem:", ql);
            } catch (Exception e) {
                response.status(500);
                content.put("errors", e.getMessage());
                LOG.error("Unknown error:", e);
            }
            return content;

        }), JsonUtilities.objectMapper::writeValueAsString);

    }

    /**
     * Creates features from from and to vertices of provided edge
     * if they weren't alreade created and they have TRAFFIC_SIGNAL flag
     * 
     * @param cursor
     * @param vcursor
     * @param seenVertices
     * @param features
     */
    private static void getVertexFeatures(EdgeStore.Edge cursor, VertexStore.Vertex vcursor,
        Set<Integer> seenVertices, List<GeoJsonFeature> features, TransportNetwork network) {

        int fromVertex = cursor.getFromVertex();
        if (!seenVertices.contains(fromVertex)) {
            vcursor.seek(fromVertex);
            GeoJsonFeature feature = getVertexFeature(vcursor, network);
            //It can be null since we only insert vertices with flags
            if (feature != null) {
                features.add(feature);
            }
            seenVertices.add(fromVertex);
        }
        int toVertex = cursor.getToVertex();
        if (!seenVertices.contains(toVertex)) {
            vcursor.seek(toVertex);
            GeoJsonFeature feature = getVertexFeature(vcursor, network);
            //It can be null since we only insert vertices with flags
            if (feature != null) {
                features.add(feature);
            }
            seenVertices.add(toVertex);
        }
    }

    /**
     * Creates geojson feature from specified vertex
     *
     * Currently it only does that if vertex have TRAFFIC_SIGNAL or BIKE_SHARING flag.
     * Properties in GeoJSON are:
     * - vertex_id
     * - flags: TRAFFIC_SIGNAL or BIKE_SHARING currently not both
     * @param vertex
     * @return
     */
    private static GeoJsonFeature getVertexFeature(VertexStore.Vertex vertex, TransportNetwork network) {
        if (network.transitLayer.stopForStreetVertex.containsKey(vertex.index)) {
            // jitter transit stops slightly, in a deterministic way, so we can see if they're linked correctly
            GeoJsonFeature feature = new GeoJsonFeature(GeometryUtils.geometryFactory.createPoint(jitter(vertex)));
            feature.addProperty("vertex_id", vertex.index);
            //TODO: add all flags (when there is more)
            feature.addProperty("flags", VertexStore.VertexFlag.TRAFFIC_SIGNAL.toString());
            return feature;
        }

        if (vertex.getFlag(VertexStore.VertexFlag.TRAFFIC_SIGNAL)) {
            GeoJsonFeature feature = new GeoJsonFeature(vertex.getLon(), vertex.getLat());
            feature.addProperty("vertex_id", vertex.index);
            //TODO: add all flags (when there is more)
            feature.addProperty("flags", VertexStore.VertexFlag.TRAFFIC_SIGNAL.toString());
            return feature;
        }
        if (vertex.getFlag(VertexStore.VertexFlag.BIKE_SHARING)) {
            GeoJsonFeature feature = new GeoJsonFeature(vertex.getLon(), vertex.getLat());
            feature.addProperty("vertex_id", vertex.index);
            //TODO: add all flags (when there is more)
            feature.addProperty("flags", VertexStore.VertexFlag.BIKE_SHARING.toString());
            return feature;
        }
        return null;
    }

    /**
     * Jitter the location of a vertex in a deterministic way.
     * Used to displace transit stops from the vertices they are linked to, so we can see the linking structure of
     * complex stops.
     */
    public static Coordinate jitter (VertexStore.Vertex v) {
        double lat = v.getLat();
        lat += (v.index % 7 - 3.5) * 1e-5;
        double lon = v.getLon();
        lon += (v.index % 11 - 5.5) * 1e-5;
        return new Coordinate(lon, lat);
    }


    private static void fillFeature(TransportNetwork transportNetwork, StreetRouter.State lastState,
        List<GeoJsonFeature> features, boolean reverse) {

        StreetPath streetPath = new StreetPath(lastState, transportNetwork, reverse);

        int stateIdx = 0;

        //TODO: this can be improved since end and start vertices are the same in all the edges.
        for (StreetRouter.State state : streetPath.getStates()) {
            Integer edgeIdx = state.backEdge;
            if (!(edgeIdx == -1 || edgeIdx == null)) {
                EdgeStore.Edge edge = transportNetwork.streetLayer.edgeStore
                    .getCursor(edgeIdx);
                GeoJsonFeature feature = new GeoJsonFeature(edge.getGeometry());
                feature.addProperty("weight", state.weight);
                feature.addProperty("mode", state.mode);
                feature.addProperty("distance", state.distance/1000);
                feature.addProperty("idx", stateIdx++);
                feature.addProperty("stateIdx", state.idx);
                features.add(feature);
<<<<<<< HEAD
                feature.addProperty("time", Instant.ofEpochMilli(state.getTime()).toString());
                feature.addProperty("edgeIdx", edgeIdx);
=======
>>>>>>> 24872e79
            }
        }
    }

    /**
     * Gets feature from edge in EdgeStore
     * @param both true if we are showing edges in both directions AKA it needs to be offset
     * @param cursor cursor to current forward or reversed edge
     * @param offsetBuilder builder which creates edge offset if needed
     * @param distance for which edge is offset if both is true
     * @return
     */
    private static GeoJsonFeature getEdgeFeature(boolean both, EdgeStore.Edge cursor,
        OffsetCurveBuilder offsetBuilder, float distance, TransportNetwork network) {
        LineString geometry = cursor.getGeometry();
        Coordinate[] coords = geometry.getCoordinates();

        if (both) {
            coords = offsetBuilder.getOffsetCurve(coords,
                distance);
        }


        if (network.transitLayer.stopForStreetVertex.containsKey(cursor.getFromVertex())) {
            // from vertex is a transit stop, jitter it so that it doesn't sit exactly on top of the street vertex
            // and so that we can see when multiple stops get linked to the same place
            VertexStore.Vertex v = network.streetLayer.vertexStore.getCursor(cursor.getFromVertex());
            coords[0] = jitter(v);
        }

        if (network.transitLayer.stopForStreetVertex.containsKey(cursor.getToVertex())) {
            VertexStore.Vertex v = network.streetLayer.vertexStore.getCursor(cursor.getToVertex());
            coords[coords.length - 1] = jitter(v);
        }

        GeoJsonFeature feature = new GeoJsonFeature(geometry);
        feature.addProperty("permission", cursor.getPermissionsAsString());
        feature.addProperty("edge_id", cursor.getEdgeIndex());
        feature.addProperty("speed_ms", cursor.getSpeed());
        //Needed for filtering flags
        for (EdgeStore.EdgeFlag flag: EdgeStore.EdgeFlag.values()) {
            if (cursor.getFlag(flag)) {
                feature.addProperty(flag.toString(), true);
            }
        }
        feature.addProperty("flags", cursor.getFlagsAsString());
        return feature;
    }

    private static void updateSpeed(EdgeStore.Edge edge, Map<Short, Integer> speedUsage,
        MinMax minMax) {
        Short currentEdgeSpeed = edge.getSpeed();
        Integer currentValue = speedUsage.getOrDefault(currentEdgeSpeed, 0);
        speedUsage.put(currentEdgeSpeed, currentValue+1);
        minMax.updateMin(currentEdgeSpeed);
        minMax.updateMax(currentEdgeSpeed);
    }

    private static class MinMax {
        public short min = Short.MAX_VALUE;
        public short max = Short.MIN_VALUE;

        public void updateMin(Short currentEdgeSpeed) {
            min = (short) Math.min(currentEdgeSpeed, min);
        }

        public void updateMax(Short currentEdgeSpeed) {
            max = (short) Math.max(currentEdgeSpeed, max);
        }
    }

    private static float roundSpeed(float speed) {
        return Math.round(speed * 1000) / 1000;
    }

}<|MERGE_RESOLUTION|>--- conflicted
+++ resolved
@@ -195,7 +195,7 @@
                     if (state != null) {
                         feature.addProperty("distance_m", state.distance/1000);
                         feature.addProperty("duration_s", state.getDurationSeconds());
-                        LOG.info("Duration:{}s diff:{}", state.getDurationSeconds(), (state.getTime()-profileRequest.getFromTimeDate())/1000);
+                        LOG.info("Duration:{}s diff:{}", state.getDurationSeconds());
                     }
                     features.add(feature);
                     return true;
@@ -818,11 +818,7 @@
                 feature.addProperty("idx", stateIdx++);
                 feature.addProperty("stateIdx", state.idx);
                 features.add(feature);
-<<<<<<< HEAD
-                feature.addProperty("time", Instant.ofEpochMilli(state.getTime()).toString());
                 feature.addProperty("edgeIdx", edgeIdx);
-=======
->>>>>>> 24872e79
             }
         }
     }
