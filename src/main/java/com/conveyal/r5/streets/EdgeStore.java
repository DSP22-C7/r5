--- conflicted
+++ resolved
@@ -488,8 +488,7 @@
             return options.getSpeed(traverseStreetMode);
         }
 
-<<<<<<< HEAD
-        public StreetRouter.State traverse (StreetRouter.State s0, Mode mode, ProfileRequest req, TurnCostCalculator turnCostCalculator) {
+        public StreetRouter.State traverse (StreetRouter.State s0, StreetMode streetMode, ProfileRequest req, TurnCostCalculator turnCostCalculator) {
             int vertex;
 
             if (req.reverseSearch) {
@@ -498,13 +497,7 @@
                 vertex = getToVertex();
             }
             StreetRouter.State s1 = new StreetRouter.State(vertex, edgeIndex, s0);
-            float speedms = calculateSpeed(req, mode);
-
-=======
-        public StreetRouter.State traverse (StreetRouter.State s0, StreetMode streetMode, ProfileRequest req, TurnCostCalculator turnCostCalculator) {
-            StreetRouter.State s1 = new StreetRouter.State(getToVertex(), edgeIndex, s0);
             float speedms = calculateSpeed(req, streetMode);
->>>>>>> fa2032e9
             float time = (float) (getLengthM() / speedms);
             float weight = 0;
 
