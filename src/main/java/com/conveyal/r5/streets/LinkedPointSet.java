package com.conveyal.r5.streets;

import com.conveyal.r5.analyst.PointSet;
import com.conveyal.r5.analyst.WebMercatorGridPointSet;
import com.conveyal.r5.analyst.progress.NoopProgressListener;
import com.conveyal.r5.analyst.progress.ProgressListener;
import com.conveyal.r5.common.GeometryUtils;
import com.conveyal.r5.profile.StreetMode;
import com.conveyal.r5.streets.EdgeStore.Edge;
import com.conveyal.r5.util.LambdaCounter;
import gnu.trove.list.TIntList;
import gnu.trove.list.array.TIntArrayList;
import gnu.trove.map.TIntIntMap;
import gnu.trove.map.hash.TIntIntHashMap;
import org.locationtech.jts.geom.Envelope;
import org.locationtech.jts.geom.Geometry;
import org.slf4j.Logger;
import org.slf4j.LoggerFactory;

import java.io.Serializable;
import java.util.Arrays;
import java.util.stream.IntStream;

import static com.conveyal.r5.streets.StreetRouter.State.RoutingVariable;
import static com.conveyal.r5.streets.VertexStore.floatingDegreesToFixed;

/**
 * A LinkedPointSet is a PointSet that has been connected to a StreetLayer in a non-destructive, reversible way.
 * For each feature in the PointSet, we record the closest edge useable by the specified StreetMode, and the distance
 * to the vertices at the ends of that edge. There should be a mapping (PointSet, StreetLayer, StreetMode) ==>
 * LinkedPointSet.
 *
 * LinkedPointSet is serializable because we save one PointSet and the associated WALK linkage in each Network to speed
 * up the time to first response on this common mode. We might want to also store linkages for other common modes.
 *
 * FIXME a LinkedPointSet is not a PointSet, it's associated with a PointSet. It should be called PointSetLinkage.
 */
public class LinkedPointSet implements Serializable {

    private static final Logger LOG = LoggerFactory.getLogger(LinkedPointSet.class);

    // CONSTANTS

    public static final int OFF_STREET_SPEED_MILLIMETERS_PER_SECOND = (int) (1.3f * 1000);

    // FIELDS IDENTIFYING THIS OBJECT
    // A LinkedPointSet is uniquely derived from: a PointSet, linked to a particular StreetLayer, for a given StreetMode.

    /**
     * LinkedPointSets are long-lived and not extremely numerous, so we keep references to the objects it was built
     * from. Besides these fields are useful for later processing of LinkedPointSets.
     */
    public final PointSet pointSet;

    /**
     * We need to retain the street layer so we can look up edge endpoint vertices for the edge IDs. Besides, this
     * object is inextricably linked to one street network.
     */
    public final StreetLayer streetLayer;

    /**
     * The linkage may be different depending on what mode of travel one uses to reach the points from transit stops.
     * Along with the PointSet and StreetLayer this mode is what determines the contents of a particular
     * LinkedPointSet.
     */
    public final StreetMode streetMode;

    // FIELDS CONTAINING LINKAGE INFORMATION
    // For each point, we store the distance to each end of the nearest edge.

    /**
     * For each point, the closest edge in the street layer. This is in fact the even (forward) edge ID of the closest
     * edge pairs.
     */
    public final int[] edges;

    /**
     * For each point, distance from the point to the split point (closest point on the edge to the point to be linked)
     */
    public final int[] distancesToEdge_mm;

    /**
     * For each point, distance from the beginning vertex of the edge geometry up to the split point (closest point on
     * the edge to the point to be linked)
     */
    public final int[] distances0_mm;

    /**
     * For each point, distance from the end vertex of the edge geometry up to the split point (closest point on the
     * edge to the point to be linked)
     */
    public final int[] distances1_mm;

    /**
     * LinkedPointSets and their EgressCostTables are often copied from existing ones.
     * This field holds a reference to the source linkage from which the copy was made.
     * But there are two different ways linkages and cost tables can be based on existing ones:
     * Sometimes we perform a simple crop to a smaller geographic area; other times we recompute linkages and
     * tables for a scenario that was built on top of a baseline network. By current design, we never do both at
     * once. They would be done as two successive operations yielding new objects each time. TODO verify that fact.
     */
    public final LinkedPointSet baseLinkage;

    /**
     * As mentioned above, sometimes the new pointset is cropped out of the base linkage, other times built upon it to
     * reflect scenario modifications. If this field is true, it was produced by cropping with no scenario application.
     * This field is somewhat of a hack, part of the way we've deferred building the voluminous distance tables.
     * As a simple first refactor, I'm keeping the existing two functions separate and just deferring the call until we
     * are sure the distance table is needed. So in a way this is just a "function pointer" stating which distance table
     * builder function to call.
     */
    private final boolean cropped;

    /**
     * The egress cost tables used to be included directly in LinkedPointSets, but are now factored out into a class.
     * This field is not final because it's only built when needed.
     */
    private EgressCostTable egressCostTable;

    /**
     * A LinkedPointSet is a PointSet that has been pre-connected to a StreetLayer in a non-destructive, reversible way.
     * These objects are long-lived and not extremely numerous, so we keep references to the objects it was built from.
     * Besides they are useful for later processing of LinkedPointSets. However once we start evicting
     * TransportNetworks, we have to make sure we're not holding references to entire StreetLayers in
     * LinkedPointSets. FIXME: memory leak?
     * When building a linkage for a scenario, the linkage for the baseline on which the scenario is built can be
     * supplied as an optimization. We will reuse linkages and cost tables from that baseline as much as possible.
     *
     * @param pointSet Points to be linked (e.g. web mercator grid, or eventually centroids)
     * @param streetLayer Streets to which the points should be linked
     * @param streetMode Mode by which to connect with and traverse the street network (e.g. from points to stops)
     * @param baseLinkage Linkage for the base StreetLayer of the supplied streetLayer. If not null, it should have
     *                    the same pointSet and streetMode as the preceding arguments.
     */
    public LinkedPointSet (PointSet pointSet, StreetLayer streetLayer, StreetMode streetMode, LinkedPointSet baseLinkage) {
        LOG.info("Linking pointset to street network...");
        this.pointSet = pointSet;
        this.streetLayer = streetLayer;
        this.streetMode = streetMode;
        this.baseLinkage = baseLinkage;
        this.cropped = false; // This allows calling the correct cost table builder function later, see Javadoc on field.

        final int nPoints = pointSet.featureCount();

        // TODO general purpose method to check compatability
        // The supplied baseLinkage must be for exactly the same pointSet as the linkage we're creating.
        // This constructor expects them to have the same number of entries for the exact same geographic points.
        // The supplied base linkage should be for the same mode, and for the base street network of this street network.
        if (baseLinkage != null) {
            if (baseLinkage.pointSet != pointSet) {
                throw new AssertionError("baseLinkage must be for the same pointSet as the linkage being created.");
            }
            if (baseLinkage.streetMode != streetMode) {
                throw new AssertionError("baseLinkage must be for the same mode as the linkage being created.");
            }
            if (baseLinkage.streetLayer != streetLayer.baseStreetLayer) {
                throw new AssertionError("baseLinkage must be for the baseStreetLayer of the streetLayer of the linkage being created.");
            }
        }

        if (baseLinkage == null) {
            edges = new int[nPoints];
            distancesToEdge_mm = new int[nPoints];
            distances0_mm = new int[nPoints];
            distances1_mm = new int[nPoints];
        } else {
            // The caller has supplied an existing linkage for a scenario StreetLayer's base StreetLayer.
            // We want to re-use most of that that existing linkage to reduce linking time.
            LOG.info("Linking a subset of points and copying other linkages from an existing base linkage.");
            LOG.info("The base linkage is for street mode {}", baseLinkage.streetMode);

            // Copy the supplied base linkage into this new LinkedPointSet.
            // The new linkage has the same PointSet as the base linkage, so the linkage arrays remain the same length
            // as in the base linkage. However, if the TransitLayer was also modified by the scenario, the
            // stopToVertexDistanceTables list might need to grow.
            // TODO add assertion that arrays may grow but will never shrink. Check expected array lengths.
            edges = Arrays.copyOf(baseLinkage.edges, nPoints);
            distancesToEdge_mm = Arrays.copyOf(baseLinkage.distancesToEdge_mm, nPoints);
            distances0_mm = Arrays.copyOf(baseLinkage.distances0_mm, nPoints);
            distances1_mm = Arrays.copyOf(baseLinkage.distances1_mm, nPoints);

        }

        // First, link the points in this PointSet to specific street vertices.
        // If no base linkage was supplied, parameter will evaluate to true and all points will be linked from scratch.
        this.linkPointsToStreets(baseLinkage == null);
    }

    /**
     * Construct a new LinkedPointSet for a grid that falls entirely within an existing gridded LinkedPointSet.
     *
     * @param sourceLinkage a LinkedPointSet whose PointSet must be a WebMercatorGridPointset
     * @param subGrid       the grid for which to create a linkage
     */
    public LinkedPointSet (LinkedPointSet sourceLinkage, WebMercatorGridPointSet subGrid) {
        if (!(sourceLinkage.pointSet instanceof WebMercatorGridPointSet)) {
            throw new IllegalArgumentException("Source linkage must be for a gridded point set.");
        }
        WebMercatorGridPointSet superGrid = (WebMercatorGridPointSet) sourceLinkage.pointSet;
        if (superGrid.zoom != subGrid.zoom) {
            throw new IllegalArgumentException("Source and sub-grid zoom level do not match.");
        }
        if (subGrid.west + subGrid.width < superGrid.west //sub-grid is entirely west of super-grid
                || superGrid.west + superGrid.width < subGrid.west // super-grid is entirely west of sub-grid
                || subGrid.north + subGrid.height < superGrid.north //sub-grid is entirely north of super-grid (note Web Mercator conventions)
                || superGrid.north + superGrid.height < subGrid.north) { //super-grid is entirely north of sub-grid
            LOG.warn("Sub-grid is entirely outside the super-grid.  Points will not be linked to any street edges.");
        }

        // Initialize the fields of the new LinkedPointSet instance.
        // Most characteristics are the same, but the new linkage is for the subset of points in the subGrid.
        this.pointSet = subGrid;
        this.streetLayer = sourceLinkage.streetLayer;
        this.streetMode = sourceLinkage.streetMode;
        this.baseLinkage = sourceLinkage;
        this.cropped = true; // This allows calling the correct cost table builder function later, see Javadoc on field.

        int nCells = subGrid.width * subGrid.height;
        edges = new int[nCells];
        distancesToEdge_mm = new int[nCells];
        distances0_mm = new int[nCells];
        distances1_mm = new int[nCells];

        // FIXME Grid-cropping math here and in EgressCostTable secondary constructor is identical.
        //       This seems to imply we should have a subgrid-mapping class.

        // Copy a subset of linkage information (edges and distances for each cell) over from the source linkage to
        // the new sub-linkage. This basically crops a smaller rectangle out of the larger one (or copies it if
        // dimensions are the same). Variables x, y, and pixel are relative to the new linkage, not the source one.
        for (int y = 0, pixel = 0; y < subGrid.height; y++) {
            for (int x = 0; x < subGrid.width; x++, pixel++) {
                int sourceColumn = subGrid.west + x - superGrid.west;
                int sourceRow = subGrid.north + y - superGrid.north;
                if (sourceColumn < 0 || sourceColumn >= superGrid.width || sourceRow < 0 || sourceRow >= superGrid.height) { //point is outside super-grid
                    // Set the edge value to -1 to indicate no linkage.
                    // Distances should never be read downstream, so they don't need to be set here.
                    edges[pixel] = -1;
                } else { //point is inside super-grid
                    int sourcePixel = sourceRow * superGrid.width + sourceColumn;
                    edges[pixel] = sourceLinkage.edges[sourcePixel];
                    distancesToEdge_mm[pixel] = sourceLinkage.distancesToEdge_mm[sourcePixel];
                    distances0_mm[pixel] = sourceLinkage.distances0_mm[sourcePixel];
                    distances1_mm[pixel] = sourceLinkage.distances1_mm[sourcePixel];
                }
            }
        }
    }

    /**
     * Get (and lazily build) the EgressCostTable derived from this linkage and its associated TransportNetwork.
     * The synchronization is rather crude, but should do the job as long as all outside multi-threaded access to the
     * cost table is via this method. Note that this will recursively lock the chain of base linkages on which this
     * linkage is built, but if this is the only synchronized method then the linkage is still usable by non-egress
     * searches simultaneously. This is being pretty heavily called though, maybe locking should only happen once we
     * see that the table is null.
     *
     * Rather than making these a property of LinkedPointSets, we may want to define them as a standalone entity that
     * has its own factory class and loader/cache class keyed on LinkedPointSets.
     *
     * Note below that when we crop or scenario-rebuild an egress cost table, the required fields are always one
     * LinkedPointSet, and the egressCostTable from the baseLinkage (if any) of that linkedPointSet. The baseLinkage
     * is now available as a field on the current linkage, so it does not need to be passed as a parameter. So a
     * factory class could depend on only a progressListener and the current LinkedPointSet.
     */
    public synchronized EgressCostTable getEgressCostTable (ProgressListener progressListener) {
        if (this.egressCostTable == null) {
            if (this.cropped) {
                // This LinkedPointSet was simply cropped out of a larger existing one.
                this.egressCostTable = EgressCostTable.geographicallyCroppedCopy(this, progressListener);
            } else {
                // This is a rebuild for a diff between a scenario and a baseline.
                this.egressCostTable = new EgressCostTable(this, progressListener);
            }
        }
        return this.egressCostTable;
    }

    /**
     * Fetch the egressCostTable when you expect it to be already built.
     * Eventually we should eliminate all calls to this method.
     * We could also pass in a ProgressListener that logs instead of updating the web API.
     *
     * Really we should never be triggering a lazy table build anywhere a progress listener is not supplied.
     * We should request the table from a cache up front, in the NetworkPreloader, then it should be retained in a
     * single "holder" object along with the network, linkages etc. and those pre-loaded references should be used
     * throughout the rest of the task's processing.
     */
    public synchronized EgressCostTable getEgressCostTable () {
        return getEgressCostTable(new NoopProgressListener());
    }

    /**
     * Associate the points in this PointSet with the street vertices at the ends of the closest street edge.
     *
     * @param all If true, link all points, otherwise link only those that were previously connected to edges that have
     *            been deleted (i.e. split), or that are in proximity to an added edge.
     */
    private void linkPointsToStreets (boolean all) {
        LambdaCounter linkCounter = new LambdaCounter(LOG, pointSet.featureCount(), 10000,
                "Linked {} of {} PointSet points to streets.");

        // Construct a geometry around any edges added by the scenario, or null if there are no added edges.
        // As it is derived from edge geometries this is a fixed-point geometry and must be intersected with the same.
        final Geometry addedEdgesBoundingGeometry = streetLayer.addedEdgesBoundingGeometry();

        // Perform linkage calculations in parallel, writing results to the shared parallel arrays.
        IntStream.range(0, pointSet.featureCount()).parallel().forEach(p -> {
            // When working with a scenario, skip all points that are not linked to a deleted street (i.e. one that has
            // been split). At the current time, the only street network modification we support is splitting existing streets,
            // so the only way a point can need to be relinked is if it is connected to a street which was split (and therefore deleted).
            // FIXME when we permit street network modifications beyond adding transit stops we will need to change how this works,
            // we may be able to use some type of flood-fill algorithm in geographic space, expanding the relink envelope until we
            // hit edges on all sides or reach some predefined maximum.
            boolean relinkThisPoint = false;
            if (all || streetLayer.edgeIsDeletedByScenario(edges[p])) {
                relinkThisPoint = true;
            } else if (addedEdgesBoundingGeometry != null) {
                // If we have a geometry for added edges, see whether those might come closer than any existing linkage.
                double pointLatFixed = floatingDegreesToFixed(pointSet.getLat(p));
                double pointLonFixed = floatingDegreesToFixed(pointSet.getLon(p));
                Envelope pointEnvelopeFixed = new Envelope(pointLonFixed, pointLonFixed, pointLatFixed, pointLatFixed);
                double radiusMeters = StreetLayer.LINK_RADIUS_METERS;
                if (edges[p] != -1) {
                    radiusMeters = this.distancesToEdge_mm[p] / 1000.0;
                }
                GeometryUtils.expandEnvelopeFixed(pointEnvelopeFixed, radiusMeters);
                if (addedEdgesBoundingGeometry.intersects(GeometryUtils.geometryFactory.toGeometry(pointEnvelopeFixed))) {
                    relinkThisPoint = true;
                }
            }
            if (relinkThisPoint) {
                // Use radius from StreetLayer such that maximum origin and destination walk distances are symmetric.
                Split split = streetLayer.findSplit(pointSet.getLat(p), pointSet.getLon(p),
                        StreetLayer.LINK_RADIUS_METERS, streetMode);
                if (split == null) {
                    edges[p] = -1;
                } else {
                    edges[p] = split.edge;
                    distancesToEdge_mm[p] = split.distanceToEdge_mm;
                    distances0_mm[p] = split.distance0_mm;
                    distances1_mm[p] = split.distance1_mm;
                }
                linkCounter.increment();
            }
        });
        linkCounter.done();
        {
            int totalPoints = pointSet.featureCount();
            int refreshedPoints = linkCounter.getCount();
            int copiedPoints = totalPoints - refreshedPoints;
            int changedPoints = 0;
            int changedToBaselineEdge = 0;
            int changedToAddedEdge = 0;
            int changedToUnlinked = 0;
            if (baseLinkage != null) {
                for (int p = 0; p < totalPoints; p++) {
                    if (baseLinkage.edges[p] != this.edges[p]) {
                        changedPoints += 1;
                        if (this.edges[p] < 0) {
                            changedToUnlinked += 1;
                        } else if (streetLayer.edgeIsAddedByScenario(this.edges[p])) {
                            changedToAddedEdge += 1;
                        } else {
                            changedToBaselineEdge += 1;
                        }
                    }
                }
            }
            LOG.info("      {} of {} point linkages were copied directly from a source linkage;",
                    copiedPoints, totalPoints);
            LOG.info("      the remaining {} linkages were refreshed, of which {} changed;",
                    refreshedPoints, changedPoints);

            LOG.info("      of which {} changed to added edges, {} to baseline edges, and {} became unlinked.",
                    changedToAddedEdge, changedToBaselineEdge, changedToUnlinked);
        }
    }

    /** @return the number of linkages, which should be the same as the number of points in the PointSet. */
    public int size () {
        return edges.length;
    }

    /**
     * A functional interface for fetching the accumulated cost (time or distance) to any street vertex in the
     * transport network. Note that TIntIntMap::get matches this functional interface. There may be a generic
     * IntToIntFunction library interface somewhere, but this interface provides type information about what the
     * function and its parameters mean.
     * TODO wrap with StreetRouterResult class that specifies whether costs are distance or time.
     */
    @FunctionalInterface
    public static interface CostToVertexFunction {
        /**
         * @param vertexId the index of a vertex in the StreetLayer of a TransitNetwork.
         * @return the accumulated cost to the given street vertex, or Integer.MAX_VALUE if the vertex is unreachable.
         */
        public int getCost(int vertexId);
    }


    @Deprecated
    public PointSetTimes eval (CostToVertexFunction travelTimeForVertex) {
        // R5 used to not differentiate between seconds and meters, preserve that behavior in this deprecated function
        // by using 1 m / s
        return eval(travelTimeForVertex, 1000, 1000, null);
    }

    /**
     * Calculate the total time needed to reach every point in this pointset (e.g. from an origin when evaluating
     * direct, non-transit travel times). The total time includes time from origin split to vertices of destination
     * edge, vertex of destination edge to destination split, and destination split to destination.
     *
     * @param timeToVertex function returning the time required to reach a vertex, in seconds
     * @param onStreetSpeed speed at which the first/last edge is traversed, in millimeters per second. If this
     *                      linkage is for CAR, the destination edge's car speed will override the supplied
     *                      onStreetSpeed.
     * @param offStreetSpeed travel speed between the first/last edge and origin/target, in millimeters per
     *                       second. Generally walking (we don't account for off-street parking not specified in OSM)
     * @return wrapped int[] of travel times (in seconds) to reach the pointset points, with Integer.MAX_VALUE for
     * unreached points.
     */

    public PointSetTimes eval (
                CostToVertexFunction timeToVertex,
                Integer onStreetSpeed,
                int offStreetSpeed,
                Split origin
            ) {
        int[] travelTimes = new int[edges.length];
        EdgeStore.Edge edge = streetLayer.edgeStore.getCursor();
        for (int i = 0; i < edges.length; i++) {
            if (edges[i] < 0) {
                // Target point is unlinked.
                travelTimes[i] = Integer.MAX_VALUE;
                continue;
            }

            edge.seek(edges[i]);

            if (streetMode == StreetMode.CAR) {
                onStreetSpeed = (int) (edge.getCarSpeedMetersPerSecond() * 1000);
            }

            if (origin != null && origin.edge == edges[i]) {
                // The target point lies along the same edge as the origin
                int onStreetDistance_mm = Math.abs(origin.distance0_mm - distances0_mm[i]);
                travelTimes[i] = // origin.distanceToEdge_mm / offStreetSpeed + TODO origin to origin split point
                                onStreetDistance_mm / onStreetSpeed + // along street
                                distancesToEdge_mm[i] / offStreetSpeed; // from destination split point to destination
            } else {
                travelTimes[i] = timeToPoint(timeToVertex, edge, i, onStreetSpeed);
            }
        }
        return new PointSetTimes(pointSet, travelTimes);
    }

    /**
     * Given a table of distances to street vertices from a particular transit stop, create a table of distances to
     * points in this PointSet from the same transit stop. All points outside the distanceTableZone are skipped as an
     * optimization. See JavaDoc on the caller: this is one of the slowest parts of building a network.
     *
     * This is a pure function i.e. it has no side effects on the state of the LinkedPointSet instance. For the
     * moment it is used only for walk distance tables, which are computed once and saved when the network is built.
     *
     * @param distanceTableToVertices a map from integer vertex IDs to cumulative distance (in millimeters) accrued
     *                                traversing the network from the stop to the vertices
     * @param distanceTableZone the envelope in FIXED POINT DEGREES within which we want to find all points.
     * @return A packed array of (pointIndex, cost), or null if there are no reachable points.
     */
    public int[] extendDistanceTableToPoints(TIntIntMap distanceTableToVertices, Envelope distanceTableZone) {
        return extendCostsToPoints(distanceTableToVertices::get,
                RoutingVariable.DISTANCE_MILLIMETERS,
                distanceTableZone,
                null);
    }

    /**
     * Given a table of costs (time or distance) to street vertices from a particular transit stop, create a table of
     * costs to points in this PointSet from the same transit stop. All points outside the distanceTableZone are
     * skipped as an optimization. See JavaDoc on the caller (EgressCostTable): this is one of the slowest parts of
     * building a network.
     *
     * This is a pure function i.e. it has no side effects on the state of the LinkedPointSet instance.
     *
     * @param costToVertex method to get the travel time or distance for a given vertex id
     * @param routingVariable whether the costToVertex method returns distances (millimeters) or times (seconds)
     * @param envelopeAroundStop the envelope in FIXED POINT DEGREES within which we want to find all points.
     * @param egressArea area served by on-demand service from this stop. If null, there are no restrictions on which
     *                  points can be reached in the egress leg from this stop.
     * @return A packed array of (pointIndex, cost), or null if there are no reachable points. Cost units match
     * supplied sr.routingVariable
     */
    public int[] extendCostsToPoints(CostToVertexFunction costToVertex,
                                     RoutingVariable routingVariable,
                                     Envelope envelopeAroundStop,
                                     Geometry egressArea) {
        int nPoints = this.size();
        TIntIntMap costToPoint = new TIntIntHashMap(nPoints, 0.5f, Integer.MAX_VALUE, Integer.MAX_VALUE);
        Edge edge = streetLayer.edgeStore.getCursor();
        // We may not even need a distance table zone: we could just skip all points whose vertices are not in the router result.
        TIntList relevantPoints = pointSet.getPointsInEnvelope(envelopeAroundStop);
        // This is not correcting for the fact that the method returns false positives, but that should be harmless.
        // It's returning every point in the bounding box. But it is also sensitive to which vertices are in the map.
        relevantPoints.forEach(p -> {
            // An edge index of -1 for a particular point indicates that this point is unlinked.
            if (edges[p] == -1) {
                return true; // Continue to next iteration.
            }

            if (egressArea != null && !GeometryUtils.containsPoint(egressArea, pointSet.getLon(p), pointSet.getLat(p))) {
                return true; // Point is outside supplied area, continue to next iteration.
            }

            edge.seek(edges[p]);

            int cost = Integer.MAX_VALUE;

            if (routingVariable == RoutingVariable.DISTANCE_MILLIMETERS) {
                cost = distanceToPoint(costToVertex, edge, p);
            } else if (routingVariable == RoutingVariable.DURATION_SECONDS) {
<<<<<<< HEAD
                int time0 = costTableToVertices.get(edge.getFromVertex());
                int time1 = costTableToVertices.get(edge.getFromVertex());
                if (time0 == 0 && time1 == 0) {
                    return true; // Edge unreachable, continue iteration. Should we update sr.getReachedVertices to use
                    // a different noEntryValue?
                }
                int onStreetSpeed = (int) edge.getCarSpeedMetersPerSecond() * 1000;
                cost = timeToPoint(time0, time1, onStreetSpeed, OFF_STREET_SPEED_MILLIMETERS_PER_SECOND, p);
=======
                // The routing variable is seconds only if we're doing a car search, so look up the car speed on the
                // linked edge.
                int onStreetSpeed = (int) (edge.getCarSpeedMetersPerSecond() * 1000);
                cost = timeToPoint(costToVertex, edge, p, onStreetSpeed);
>>>>>>> 5ceef0a7
            }

            if (cost != Integer.MAX_VALUE) {
                costToPoint.put(p, cost);
            }
            return true; // Continue iteration.
        });
        if (costToPoint.size() == 0) {
            return null;
        }
        // Convert a packed array of pairs.
        // TODO don't put in a list and convert to array, just make an array.
        TIntList packed = new TIntArrayList(costToPoint.size() * 2);
        costToPoint.forEachEntry((point, cost) -> {
            packed.add(point);
            packed.add(cost);
            return true; // Continue iteration.
        });
        return packed.toArray();
    }

    /**
     * Given accumulated distances to vertices, add the remaining distance needed to reach a point that is linked to
     * an edge. This remaining distance consists of a distance along part of the edge (to the "split point"), plus a
     * perpendicular distance from the split point to the final point.
     *
     * @param costToVertex function returning the accumulated distance to reach a given vertex
     * @param edge to which the target is linked
     * @param pointIndex index of the point in this linkage
     * @return minimum distance needed to reach point, or Integer.MAX_VALUE if point is not reachable.
     */
    private int distanceToPoint(CostToVertexFunction costToVertex, Edge edge, int pointIndex) {
        // TODO this is not strictly correct when there are turn restrictions onto the edge this is linked to
        int distance0 = costToVertex.getCost(edge.getFromVertex());
        int distance1 = costToVertex.getCost(edge.getToVertex());
        if (distance0 == Integer.MAX_VALUE && distance1 == Integer.MAX_VALUE) {
            return Integer.MAX_VALUE;
        } else {
            distance0 += distances0_mm[pointIndex] + distancesToEdge_mm[pointIndex];
            distance1 += distances1_mm[pointIndex] + distancesToEdge_mm[pointIndex];
            return Math.min(handleOverflow(distance0), handleOverflow(distance1));
        }
    }

    /**
     * Given accumulated time to reach vertices, add the remaining time needed to reach a point that is linked to
     * an edge. This remaining time consists of a time traversing part of the edge (at onStreetSpeed), plus a
     * time needed to travel the perpendicular distance (at offStreetSpeed) from the split point to the linked point.
     *
     * @param costToVertex function returning the accumulated time to reach a given vertex
     * @param edge to which the target is linked
     * @param pointIndex index of the point in this linkage
     * @param onStreetSpeed speed at which the destination edge (to which the target is linked) is traversed
     * @return minimum time needed to reach point, or Integer.MAX_VALUE if point is not reachable.
     */
    private int timeToPoint(CostToVertexFunction costToVertex, Edge edge, int pointIndex, int onStreetSpeed) {
        int time0 = costToVertex.getCost(edge.getFromVertex());
        int time1 = costToVertex.getCost(edge.getToVertex());
        if (time0 == Integer.MAX_VALUE && time1 == Integer.MAX_VALUE) {
            return Integer.MAX_VALUE;
        } else {
            int offStreetTime = distancesToEdge_mm[pointIndex] / OFF_STREET_SPEED_MILLIMETERS_PER_SECOND;
            time0 += distances0_mm[pointIndex] / onStreetSpeed + offStreetTime;
            time1 += distances1_mm[pointIndex] / onStreetSpeed + offStreetTime;
            return Math.min(handleOverflow(time0), handleOverflow(time1));
        }
    }

    private int handleOverflow (int value) {
        return value < 0 ? Integer.MAX_VALUE : value;
    }

}<|MERGE_RESOLUTION|>--- conflicted
+++ resolved
@@ -518,21 +518,10 @@
             if (routingVariable == RoutingVariable.DISTANCE_MILLIMETERS) {
                 cost = distanceToPoint(costToVertex, edge, p);
             } else if (routingVariable == RoutingVariable.DURATION_SECONDS) {
-<<<<<<< HEAD
-                int time0 = costTableToVertices.get(edge.getFromVertex());
-                int time1 = costTableToVertices.get(edge.getFromVertex());
-                if (time0 == 0 && time1 == 0) {
-                    return true; // Edge unreachable, continue iteration. Should we update sr.getReachedVertices to use
-                    // a different noEntryValue?
-                }
-                int onStreetSpeed = (int) edge.getCarSpeedMetersPerSecond() * 1000;
-                cost = timeToPoint(time0, time1, onStreetSpeed, OFF_STREET_SPEED_MILLIMETERS_PER_SECOND, p);
-=======
+
                 // The routing variable is seconds only if we're doing a car search, so look up the car speed on the
                 // linked edge.
                 int onStreetSpeed = (int) (edge.getCarSpeedMetersPerSecond() * 1000);
-                cost = timeToPoint(costToVertex, edge, p, onStreetSpeed);
->>>>>>> 5ceef0a7
             }
 
             if (cost != Integer.MAX_VALUE) {
