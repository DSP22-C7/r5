package com.conveyal.r5.streets;

import com.conveyal.r5.profile.Mode;
import com.conveyal.r5.profile.ProfileRequest;
import gnu.trove.list.TIntList;
import gnu.trove.list.array.TIntArrayList;
import gnu.trove.map.TIntIntMap;
import gnu.trove.map.TIntObjectMap;
import gnu.trove.map.hash.TIntIntHashMap;
import gnu.trove.map.hash.TIntObjectHashMap;
import org.slf4j.Logger;
import org.slf4j.LoggerFactory;

import java.io.*;
import java.time.Instant;
import java.util.PriorityQueue;

/**
 * This routes over the street layer of a TransitNetwork.
 * It is a throw-away calculator object that retains routing state and after the search is finished.
 * Additional functions are called to retrieve the routing results from that state.
 */
public class StreetRouter {

    private static final Logger LOG = LoggerFactory.getLogger(StreetRouter.class);

    private static final boolean DEBUG_OUTPUT = false;

    public static final int ALL_VERTICES = -1;

    public final StreetLayer streetLayer;

    public int distanceLimitMeters = 2_000;

    TIntObjectMap<State> bestStates = new TIntObjectHashMap<>();

    PriorityQueue<State> queue = new PriorityQueue<>((s0, s1) -> s0.weight - s1.weight);

    // If you set this to a non-negative number, the search will be directed toward that vertex .
    public int toVertex = ALL_VERTICES;

    /** Set individual properties here, or an entirely new request */
    public ProfileRequest profileRequest = new ProfileRequest();

    /** Search mode: we need a single mode, it is up to the caller to disentagle the modes set in the profile request */
    public Mode mode = Mode.WALK;

    private RoutingVisitor routingVisitor;

    private Split originSplit;

    public void setRoutingVisitor(RoutingVisitor routingVisitor) {
        this.routingVisitor = routingVisitor;
    }

    /** Currently used for debugging snapping to vertices
     * TODO: API should probably be nicer
     * setOrigin on split or setOrigin that would return split
     * @return
     */
    public Split getOriginSplit() {
        return originSplit;
    }

    /**
     * @return a map from transit stop indexes to their distances from the origin.
     * Note that the TransitLayer contains all the information about which street vertices are transit stops.
     */
    public TIntIntMap getReachedStops() {
        TIntIntMap result = new TIntIntHashMap();
        // Convert stop vertex indexes in street layer to transit layer stop indexes.
        bestStates.forEachEntry((vertexIndex, state) -> {
            int stopIndex = streetLayer.linkedTransitLayer.stopForStreetVertex.get(vertexIndex);
            // -1 indicates no value, this street vertex is not a transit stop
            if (stopIndex >= 0) {
                result.put(stopIndex, state.weight);
            }
            return true; // continue iteration
        });
        return result;
    }

    /** Return a map where the keys are all the reached vertices, and the values are their distances from the origin. */
    public TIntIntMap getReachedVertices () {
        TIntIntMap result = new TIntIntHashMap();
        bestStates.forEachEntry((vidx, state) -> {
            result.put(vidx, state.weight);
            return true; // continue iteration
        });
        return result;
    }

    /**
<<<<<<< HEAD
     * @return a map where all the keys are vertex indexes of bike shares and values are states.
     */
    public TIntObjectMap<State> getReachedBikeShares() {
        TIntObjectHashMap<State> result = new TIntObjectHashMap<>();
        bestStates.forEachEntry((vertexIndex, state) -> {
            VertexStore.Vertex vertex = streetLayer.vertexStore.getCursor(vertexIndex);
            if (vertex.getFlag(VertexStore.VertexFlag.BIKE_SHARING)) {
                result.put(vertexIndex, state);
=======
     * @return a map where all the keys are vertex indexes with the particular flag and all the values are weights.
     */
    public TIntIntMap getReachedVertices (VertexStore.VertexFlag flag) {
        TIntIntMap result = new TIntIntHashMap();
        bestStates.forEachEntry((vertexIndex, state) -> {
            VertexStore.Vertex vertex = streetLayer.vertexStore.getCursor(vertexIndex);
            if (vertex.getFlag(flag)) {
                result.put(vertexIndex, state.weight);
>>>>>>> 560313b4
            }
            return true;
        });
        return result;
    }

    /**
     * Get a distance table to all street vertices touched by the last search operation on this StreetRouter.
     * @return A packed list of (vertex, distance) for every reachable street vertex.
     * This is currently returning the weight, which is the distance in meters.
     */
    public int[] getStopTree () {
        TIntList result = new TIntArrayList(bestStates.size() * 2);
        // Convert stop vertex indexes in street layer to transit layer stop indexes.
        bestStates.forEachEntry((vertexIndex, state) -> {
            result.add(vertexIndex);
            result.add(state.weight);
            return true; // continue iteration
        });
        return result.toArray();
    }

    public StreetRouter (StreetLayer streetLayer) {
        this.streetLayer = streetLayer;
    }

    /**
     * @param lat Latitude in floating point (not fixed int) degrees.
     * @param lon Longitude in flating point (not fixed int) degrees.
     * @return true if edge was found near wanted coordinate
     */
    public boolean setOrigin (double lat, double lon) {
        Split split = streetLayer.findSplit(lat, lon, 300);
        if (split == null) {
            LOG.info("No street was found near the specified origin point of {}, {}.", lat, lon);
            return false;
        }
        originSplit = split;
        bestStates.clear();
        queue.clear();
        State startState0 = new State(split.vertex0, -1, profileRequest.getFromTimeDate(), mode);
        State startState1 = new State(split.vertex1, -1, profileRequest.getFromTimeDate(), mode);
        // TODO walk speed, assuming 1 m/sec currently.
        startState0.weight = split.distance0_mm / 1000;
        startState1.weight = split.distance1_mm / 1000;
        // NB not adding to bestStates, as it will be added when it comes out of the queue
        queue.add(startState0);
        queue.add(startState1);
        return true;
    }

    public void setOrigin (int fromVertex) {
        bestStates.clear();
        queue.clear();
        State startState = new State(fromVertex, -1, profileRequest.getFromTimeDate(), mode);
        queue.add(startState);
    }

    /**
     * Adds multiple origins.
     *
     * Each bike Station is one origin. Weight is copied from state.
     * @param bikeStations map of bikeStation vertexIndexes and states Return of {@link #getReachedBikeShares()}
     * @param switchTime How many ms is added to state time (this is used when switching modes, renting bike, parking a car etc.)
     * @param switchCost This is added to the weight and is a cost of switching modes
     */
    public void setOrigin(TIntObjectMap<State> bikeStations, int switchTime, int switchCost) {
        bestStates.clear();
        queue.clear();
        bikeStations.forEachEntry((vertexIdx, bikeStationState) -> {
           State state = new State(vertexIdx, -1, bikeStationState.getTime()+switchTime, mode);
            state.weight = bikeStationState.weight+switchCost;
            state.isBikeShare = true;
            queue.add(state);
            return true;
        });

    }

    /**
     * Call one of the setOrigin functions first.
     */
    public void route () {
        if (queue.size() == 0) {
            LOG.warn("Routing without first setting an origin, no search will happen.");
        }

        PrintStream printStream; // for debug output
        if (DEBUG_OUTPUT) {
            File debugFile = new File(String.format("street-router-debug.csv"));
            OutputStream outputStream;
            try {
                outputStream = new BufferedOutputStream(new FileOutputStream(debugFile));
            } catch (FileNotFoundException e) {
                throw new RuntimeException(e);
            }
            printStream = new PrintStream(outputStream);
            printStream.println("lat,lon,weight");
        }

        EdgeStore.Edge edge = streetLayer.edgeStore.getCursor();
        while (!queue.isEmpty()) {
            State s0 = queue.poll();

            if (DEBUG_OUTPUT) {
                VertexStore.Vertex v = streetLayer.vertexStore.getCursor(s0.vertex);
                printStream.println(String.format("%.6f,%.6f,%d", v.getLat(), v.getLon(), s0.weight));
            }
            if (bestStates.containsKey(s0.vertex))
                // dominated
                continue;

            if (toVertex > 0 && toVertex == s0.vertex) {
                // found destination
                break;
            }

            // non-dominated state coming off the pqueue is by definition the best way to get to that vertex
            bestStates.put(s0.vertex, s0);

            if (routingVisitor != null) {
                routingVisitor.visitVertex(s0);
            }

            // explore edges leaving this vertex
            streetLayer.outgoingEdges.get(s0.vertex).forEach(eidx -> {
                edge.seek(eidx);

                State s1 = edge.traverse(s0, mode, profileRequest);

                if (s1 != null && s1.weight <= distanceLimitMeters) {
                    queue.add(s1);
                }

                return true; // iteration over edges should continue
            });
        }
        if (DEBUG_OUTPUT) {
            printStream.close();
        }
    }
    public int getTravelTimeToVertex (int vertexIndex) {
        State state = bestStates.get(vertexIndex);
        if (state == null) {
            return Integer.MAX_VALUE; // Unreachable
        }
        return state.weight; // TODO true walk speed
    }

    /**
     * Returns state with smaller weight to vertex0 or vertex1
     *
     * If state to only one vertex exists return that vertex.
     * If state to none of the vertices exists returns null
     * @param split
     * @return
     */
    public State getState(Split split) {
        State weight0 = bestStates.get(split.vertex0);
        State weight1 = bestStates.get(split.vertex1);
        if (weight0 == null) {
            if (weight1 == null) {
                //Both vertices aren't found
                return null;
            } else {
                //vertex1 found vertex 0 not
                return weight1;
            }
        } else {
            //vertex 0 found vertex 1 not
            if (weight1 == null) {
                return weight0;
            } else {
                //both found
                if (weight0.weight < weight1.weight) {
                    return  weight0;
                } else {
                    return weight1;
                }
            }
        }
    }

    /**
     * Returns best state of this vertexIndex
     * @param vertexIndex
     * @return
     */
    public State getState(int vertexIndex) {
        return bestStates.get(vertexIndex);
    }

    public static class State implements Cloneable {
        public int vertex;
        public int weight;
        public int backEdge;
        // the current time at this state, in milliseconds UNIX time
        protected Instant time;
        //Distance in mm
        public int distance;
        public Mode mode;
        public State backState; // previous state in the path chain
        public State nextState; // next state at the same location (for turn restrictions and other cases with co-dominant states)
        public boolean isBikeShare = false; //is true if vertex in this state is Bike sharing station where mode switching occurs
        public State(int atVertex, int viaEdge, long fromTimeDate, State backState) {
            this.vertex = atVertex;
            this.backEdge = viaEdge;
            this.backState = backState;
            this.time = Instant.ofEpochMilli(fromTimeDate);
            this.distance = backState.distance;
        }

        public State(int atVertex, int viaEdge, long fromTimeDate, Mode mode) {
            this.vertex = atVertex;
            this.backEdge = viaEdge;
            this.backState = null;
            this.time = Instant.ofEpochMilli(fromTimeDate);
            this.distance = 0;
            this.mode = mode;
        }


        public void incrementTimeInSeconds(long seconds) {
            if (seconds < 0) {
                LOG.warn("A state's time is being incremented by a negative amount while traversing edge "
                    );
                //defectiveTraversal = true;
                return;
            }
            if (false) {
                time = time.minusSeconds(seconds);
            } else {
                time = time.plusSeconds(seconds);
            }
        }

        public long getTime() {
            return time.toEpochMilli();
        }

        public void incrementWeight(float weight) {
            this.weight+=(int)weight;
        }
    }

}<|MERGE_RESOLUTION|>--- conflicted
+++ resolved
@@ -91,25 +91,14 @@
     }
 
     /**
-<<<<<<< HEAD
-     * @return a map where all the keys are vertex indexes of bike shares and values are states.
-     */
-    public TIntObjectMap<State> getReachedBikeShares() {
-        TIntObjectHashMap<State> result = new TIntObjectHashMap<>();
-        bestStates.forEachEntry((vertexIndex, state) -> {
-            VertexStore.Vertex vertex = streetLayer.vertexStore.getCursor(vertexIndex);
-            if (vertex.getFlag(VertexStore.VertexFlag.BIKE_SHARING)) {
-                result.put(vertexIndex, state);
-=======
-     * @return a map where all the keys are vertex indexes with the particular flag and all the values are weights.
-     */
-    public TIntIntMap getReachedVertices (VertexStore.VertexFlag flag) {
-        TIntIntMap result = new TIntIntHashMap();
+     * @return a map where all the keys are vertex indexes with the particular flag and all the values are states.
+     */
+    public TIntObjectMap<State> getReachedVertices (VertexStore.VertexFlag flag) {
+        TIntObjectMap<State> result = new TIntObjectHashMap<>();
         bestStates.forEachEntry((vertexIndex, state) -> {
             VertexStore.Vertex vertex = streetLayer.vertexStore.getCursor(vertexIndex);
             if (vertex.getFlag(flag)) {
-                result.put(vertexIndex, state.weight);
->>>>>>> 560313b4
+                result.put(vertexIndex, state);
             }
             return true;
         });
@@ -172,7 +161,7 @@
      * Adds multiple origins.
      *
      * Each bike Station is one origin. Weight is copied from state.
-     * @param bikeStations map of bikeStation vertexIndexes and states Return of {@link #getReachedBikeShares()}
+     * @param bikeStations map of bikeStation vertexIndexes and states Return of {@link #getReachedVertices(VertexStore.VertexFlag)}}
      * @param switchTime How many ms is added to state time (this is used when switching modes, renting bike, parking a car etc.)
      * @param switchCost This is added to the weight and is a cost of switching modes
      */
