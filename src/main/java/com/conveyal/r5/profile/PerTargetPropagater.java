--- conflicted
+++ resolved
@@ -7,6 +7,7 @@
 import com.conveyal.r5.analyst.cluster.AnalysisTask;
 import com.conveyal.r5.analyst.cluster.PathWriter;
 import com.conveyal.r5.analyst.cluster.RegionalTask;
+import com.conveyal.r5.api.util.LegMode;
 import com.conveyal.r5.streets.EgressCostTable;
 import com.conveyal.r5.streets.LinkedPointSet;
 import com.conveyal.r5.streets.StreetLayer;
@@ -17,6 +18,7 @@
 
 import java.util.ArrayList;
 import java.util.Arrays;
+import java.util.EnumSet;
 import java.util.List;
 import java.util.Set;
 
@@ -110,12 +112,12 @@
      * Constructor.
      */
     public PerTargetPropagater(
-                PointSet targets,
-                StreetLayer streetLayer,
-                Set<LegMode> modes,
-                AnalysisTask task,
-                int[][] travelTimesToStopsForIteration,
-                int[] nonTransitTravelTimesToTargets
+            PointSet targets,
+            StreetLayer streetLayer,
+            EnumSet<LegMode> modes,
+            AnalysisTask task,
+            int[][] travelTimesToStopsForIteration,
+            int[] nonTransitTravelTimesToTargets
     ) {
         this.targets = targets;
         this.modes = modes;
@@ -136,21 +138,14 @@
             throw new IllegalArgumentException("Non-transit travel times must have the same number of entries as there are points.");
         }
         linkedTargets = new ArrayList<>(modes.size());
-<<<<<<< HEAD
+
         for (LegMode mode : modes) {
-            LinkedPointSet linkedTargetsForMode = targets.getLinkage(streetLayer, LegMode.toStreetMode(mode));
-            linkedTargetsForMode.makePointToStopDistanceTablesIfNeeded();
-            if (mode == LegMode.CAR || mode == LegMode.BICYCLE_RENT) {
-                linkedTargetsForMode.computeEgressStopDelaysIfNeeded();
-            }
-=======
-        for (StreetMode mode : modes) {
+            StreetMode streetMode = LegMode.toStreetMode(mode);
             LinkedPointSet linkedTargetsForMode = streetLayer.parentNetwork.linkageCache
-                    .getLinkage(targets, streetLayer, mode);
+                    .getLinkage(targets, streetLayer, streetMode);
             // Transpose the cost table for propagation. Some tables are never used for propagation (like the
             // region-wide baseline). Transposing them only when needed should save a lot of memory.
             linkedTargetsForMode.getEgressCostTable().destructivelyTransposeForPropagationAsNeeded();
->>>>>>> 7bc873ad
             linkedTargets.add(linkedTargetsForMode);
         }
     }
@@ -300,22 +295,10 @@
         int speedMillimetersPerSecond = (int) (request.getSpeedForMode(linkedTargets.streetMode) * MM_PER_METER);
         int egressLegTimeLimitSeconds = request.getMaxTimeSeconds(linkedTargets.streetMode);
 
-<<<<<<< HEAD
-        // Determine an egress limit in the same units as the egress cost tables in the linked point set.
-        int egressLimit;
-        if (unit == StreetRouter.State.RoutingVariable.DURATION_SECONDS) {
-            egressLimit = egressLegTimeLimitSeconds;
-        } else if (unit == StreetRouter.State.RoutingVariable.DISTANCE_MILLIMETERS) {
-            egressLimit = egressLegTimeLimitSeconds * speedMillimetersPerSecond;
-        } else {
-            throw new UnsupportedOperationException("Linkage costs have an unknown unit.");
-        }
-=======
         // If handling car egress, and car hailing waiting times are defined, initialize with default hail wait time.
         final int waitingTimeSeconds =
                 (linkedTargets.streetMode == StreetMode.CAR && linkedTargets.streetLayer.waitTimePolygons != null) ?
                 (int)(linkedTargets.streetLayer.waitTimePolygons.defaultData * SECONDS_PER_MINUTE) : 0;
->>>>>>> 7bc873ad
 
         // Only try to propagate transit travel times if there are transit stops near this target.
         // Even if we don't propagate transit travel times, we still need to pass these non-transit times to
@@ -339,24 +322,12 @@
                             // cannot improve on the best known time at this iteration. Also avoids overflow.
                             continue;
                         }
-<<<<<<< HEAD
-                        // Propagate from the current stop out to the target.
-                        int secondsFromStopToTarget;
-                        if (unit == StreetRouter.State.RoutingVariable.DISTANCE_MILLIMETERS) {
-                            secondsFromStopToTarget = linkageCost / speedMillimetersPerSecond;
-                        } else if (unit == StreetRouter.State.RoutingVariable.DURATION_SECONDS) {
-                            secondsFromStopToTarget = linkageCost;
-                        } else {
-                            throw new UnsupportedOperationException("Linkage costs have an unknown unit.");
-                        }
-=======
->>>>>>> 7bc873ad
 
                         // Account for any additional delay waiting for pickup at the egress stop.
                         // FIXME This adds delays to regular BICYCLE egress if BICYCLE_RENT egress has previously been
                         //  requested (triggering the building of egressStopDelayTables above, which leads to
                         //  non-null egressStopDelaysSeconds). Maybe this is fine -- as with CAR, the delays should
-                        //  be ignored when running a secnario without pickup delay modifications.
+                        //  be ignored when running a scenario without pickup delay modifications.
                         if ((linkedTargets.streetMode == StreetMode.CAR || linkedTargets.streetMode == StreetMode.BICYCLE)
                                 && linkedTargets.egressStopDelaysSeconds != null) {
                                     int delayAtEgress = linkedTargets.egressStopDelaysSeconds[stop];
