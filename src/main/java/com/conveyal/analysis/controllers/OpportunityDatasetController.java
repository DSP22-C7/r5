--- conflicted
+++ resolved
@@ -56,12 +56,8 @@
 import java.util.zip.GZIPOutputStream;
 
 import static com.conveyal.analysis.util.JsonUtil.toJson;
-<<<<<<< HEAD
 import static com.conveyal.file.FileCategory.GRIDS;
-=======
-import static com.conveyal.r5.analyst.WebMercatorGridPointSet.DEFAULT_ZOOM;
 import static com.conveyal.r5.analyst.WebMercatorGridPointSet.parseZoom;
->>>>>>> 298cbacc
 
 /**
  * Controller that handles fetching opportunity datasets (grids and other pointset formats).
@@ -158,15 +154,10 @@
         taskScheduler.enqueueHeavyTask(() -> {
             try {
                 status.message = "Extracting census data for region";
-<<<<<<< HEAD
-                List<Grid> grids = extractor.retrieveAndExtractCensusDataForBounds(region.bounds);
+                List<Grid> grids = extractor.censusDataForBounds(region.bounds, zoom);
                 createDatasetsFromPointSets(
-                        email, accessGroup, extractor.sourceName, downloadBatchId, regionId, status, grids);
-=======
-                List<Grid> grids = SeamlessCensusGridExtractor.censusDataForBounds(region.bounds, zoom);
-                createDatasetsFromPointSets(email, accessGroup, config.seamlessCensusBucket(),
-                                            downloadBatchId, regionId, status, grids);
->>>>>>> 298cbacc
+                        email, accessGroup, extractor.sourceName, downloadBatchId, regionId, status, grids
+                );
             } catch (IOException e) {
                 status.completeWithError(e);
                 LOG.error("Exception processing LODES data: " + ExceptionUtils.stackTraceString(e));
