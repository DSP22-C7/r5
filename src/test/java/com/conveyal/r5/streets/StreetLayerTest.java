package com.conveyal.r5.streets;

import com.conveyal.osmlib.OSM;
import com.conveyal.r5.point_to_point.builder.TNBuilderConfig;
import com.conveyal.r5.profile.StreetMode;
import gnu.trove.TIntCollection;
import gnu.trove.iterator.TIntIterator;
import junit.framework.TestCase;
import org.junit.Test;

import java.util.EnumSet;

public class StreetLayerTest extends TestCase {

    /** Test that subgraphs are removed as expected */
    @Test
    public void testSubgraphRemoval () {
        OSM osm = new OSM(null);
        osm.intersectionDetection = true;
        osm.readFromUrl(StreetLayerTest.class.getResource("subgraph.vex").toString());

        StreetLayer sl = new StreetLayer(TNBuilderConfig.defaultConfig());
        // load from OSM and don't remove floating subgraphs
        sl.loadFromOsm(osm, false, true);

        sl.buildEdgeLists();

        // find an edge that should be removed
        int v = sl.vertexIndexForOsmNode.get(961011556);
        assertEquals(3, sl.incomingEdges.get(v).size());
        assertEquals(3, sl.outgoingEdges.get(v).size());

        // make sure that it's a subgraph
        StreetRouter r = new StreetRouter(sl);
        r.setOrigin(v);
        r.route();
        assertTrue(r.getReachedVertices().size() < 40);

        int e0 = sl.incomingEdges.get(v).get(0);
        int e1 = e0 % 2 == 0 ? e0 + 1 : e0 - 1;

        assertEquals(v, sl.edgeStore.getCursor(e0).getToVertex());
        assertEquals(v, sl.edgeStore.getCursor(e1).getFromVertex());

        sl.removeDisconnectedSubgraphs(40);

        // note: vertices of disconnected subgraphs are not removed
        assertEquals(0, sl.incomingEdges.get(v).size());
        assertEquals(0, sl.outgoingEdges.get(v).size());
    }

    /**
     * Tests if flags, speeds and names are correctly set on split edges
     *
     * @throws Exception
     */
    public void testSplits() throws Exception {
        OSM osm = new OSM(null);
        osm.intersectionDetection = true;
        osm.readFromUrl(StreetLayerTest.class.getResource("speedFlagsTest.pbf").toString());

        StreetLayer streetLayer = new StreetLayer(TNBuilderConfig.defaultConfig());
        streetLayer.loadFromOsm(osm, false, true);
        osm.close();

        //This is needed for inserting new vertices around coordinates
        streetLayer.indexStreets();

        /*
         * In OSM there is one street with forward speed 60 km/h and backward 40
         *
         * It is residential streets and is oneway
         *
         * So permissions backward is pedestrian only and forward ALL.
         *
         * Vertices are: A -> C
         */

        //streetLayer.edgeStore.dump();

        double lat = 46.5558163;
        double lon = 15.6126969;

        EnumSet<EdgeStore.EdgeFlag> forwardEdgeFlags = streetLayer.edgeStore.getCursor(0).getFlags();
        int forwardEdgeSpeed = streetLayer.edgeStore.getCursor(0).getSpeed();
        //String forwardEdgeName = streetLayer.edgeStore.getCursor(0).getName();

        EnumSet<EdgeStore.EdgeFlag> backwardEdgeFlags = streetLayer.edgeStore.getCursor(1).getFlags();
        int backwardEdgeSpeed = streetLayer.edgeStore.getCursor(1).getSpeed();
        //String backwardEdgeName = streetLayer.edgeStore.getCursor(1).getName();

        //This inserts vertex around the middle of the way.
        //Vertices are A->B->C B is new vertex
<<<<<<< HEAD
        int vertexId = streetLayer.getOrCreateVertexNear(lat, lon);
=======
        int vertexId = streetLayer.getOrCreateVertexNear(lat, lon, 500, true, StreetMode.WALK);
>>>>>>> f5b4cdae
        //Edge from A to B
        EdgeStore.Edge oldForwardEdge = streetLayer.edgeStore.getCursor(0);
        //This should always work since in existing edges only length and toVertex changes
        assertEquals(forwardEdgeFlags, oldForwardEdge.getFlags());
        assertEquals(forwardEdgeSpeed, oldForwardEdge.getSpeed());
        //assertEquals(forwardEdgeName, oldForwardEdge.getName());
        //Edge from B to A
        EdgeStore.Edge oldBackwardEdge = streetLayer.edgeStore.getCursor(1);
        assertEquals(backwardEdgeFlags, oldBackwardEdge.getFlags());
        assertEquals(backwardEdgeSpeed, oldBackwardEdge.getSpeed());
        //assertEquals(backwardEdgeName, oldBackwardEdge.getName());

        //Here errors can happen since flags, names, speeds and everything needs to be copied to new edges
        //Edge from B to C
        EdgeStore.Edge newForwardEdge = streetLayer.edgeStore.getCursor(2);
        assertEquals(forwardEdgeFlags, newForwardEdge.getFlags());
        assertEquals(forwardEdgeSpeed, newForwardEdge.getSpeed());
        //assertEquals(forwardEdgeName, newForwardEdge.getName());

        //Edge from C to B
        EdgeStore.Edge newBackwardEdge = streetLayer.edgeStore.getCursor(3);
        assertEquals(backwardEdgeFlags, newBackwardEdge.getFlags());
        assertEquals(backwardEdgeSpeed, newBackwardEdge.getSpeed());
        //assertEquals(backwardEdgeName, newBackwardEdge.getName());

        //streetLayer.edgeStore.dump();
    }

    /** Test that simple turn restrictions (no via ways) are read properly, using http://www.openstreetmap.org/relation/5696764 */
    @Test
    public void testSimpleTurnRestriction () {
        OSM osm = new OSM(null);
        osm.intersectionDetection = true;
        osm.readFromUrl(StreetLayerTest.class.getResource("cathedral-no-left.pbf").toString());

        StreetLayer sl = new StreetLayer(TNBuilderConfig.defaultConfig());
        // load from OSM and don't remove floating subgraphs
        sl.loadFromOsm(osm, false, true);

        sl.buildEdgeLists();

        // locate the turn restriction from northbound Connecticut Ave NW onto westbound Cathedral Ave NW (in the District of Columbia)
        int v = sl.vertexIndexForOsmNode.get(49815553L);
        int e = -1;
        EdgeStore.Edge edge = sl.edgeStore.getCursor();

        for (TIntIterator it = sl.incomingEdges.get(v).iterator(); it.hasNext();) {
            e = it.next();
            edge.seek(e);
            // Connecticut Ave NW south of the intersection
            if (edge.getOSMID() == 382852845L) break;
        }

        assertTrue(e != -1);

        // make sure it's in the turn restrictions
        assertTrue(sl.edgeStore.turnRestrictions.containsKey(e));

        TIntCollection restrictions = sl.edgeStore.turnRestrictions.get(e);

        assertEquals(1, restrictions.size());

        TurnRestriction restriction = sl.turnRestrictions.get(restrictions.iterator().next());

        assertEquals(e, restriction.fromEdge);
        assertEquals(0, restriction.viaEdges.length);
        edge.seek(restriction.toEdge);
        // Cathedral Ave NW, west of Connecticut.
        assertEquals(130908001L, edge.getOSMID());
        assertFalse(restriction.only);
    }

    /** Test that complex turn restrictions (via ways) are read properly, using http://www.openstreetmap.org/relation/555630 */
    @Test
    public void testComplexTurnRestriction () {
        OSM osm = new OSM(null);
        osm.intersectionDetection = true;
        osm.readFromUrl(StreetLayerTest.class.getResource("reisterstown-via-restriction.pbf").toString());

        StreetLayer sl = new StreetLayer(TNBuilderConfig.defaultConfig());
        // load from OSM and don't remove floating subgraphs
        sl.loadFromOsm(osm, false, true);

        sl.buildEdgeLists();

        // Node at the start of U-turn restriction on Reisterstown Road just south of the Baltimore Beltway in Pikesville, MD, USA
        int v = sl.vertexIndexForOsmNode.get(2460634038L);
        int e = -1;
        EdgeStore.Edge edge = sl.edgeStore.getCursor();

        for (TIntIterator it = sl.incomingEdges.get(v).iterator(); it.hasNext();) {
            e = it.next();
            edge.seek(e);
            // Little bit of Reisterstown Rd. in intersection
            if (edge.getOSMID() == 238215855) break;
        }

        assertTrue(e != -1);

        // make sure it's in the turn restrictions
        assertTrue(sl.edgeStore.turnRestrictions.containsKey(e));

        TIntCollection restrictions = sl.edgeStore.turnRestrictions.get(e);

        assertEquals(2, restrictions.size());

        // annoyingly there are two turn restrictions at that node. Find the one we care about.

        TurnRestriction restriction = null;
        for (TIntIterator it = restrictions.iterator(); it.hasNext();) {
            restriction = sl.turnRestrictions.get(it.next());
            if (restriction.viaEdges.length > 0) break; // we have found the complex one
        }

        assertNotNull(restriction);

        assertEquals(e, restriction.fromEdge);
        assertEquals(2, restriction.viaEdges.length);

        // check the funny little bits of Reisterstown in the intersection.
        // make sure also that they wind up in the correct order.
        edge.seek(restriction.viaEdges[0]);
        assertEquals(238215854L, edge.getOSMID());

        edge.seek(restriction.viaEdges[1]);
        assertEquals(53332280L, edge.getOSMID());

        edge.seek(restriction.toEdge);
        // Bit of Reisterstown in intersection but after restriction
        assertEquals(238215856L, edge.getOSMID());
        assertFalse(restriction.only);
    }
}<|MERGE_RESOLUTION|>--- conflicted
+++ resolved
@@ -91,11 +91,7 @@
 
         //This inserts vertex around the middle of the way.
         //Vertices are A->B->C B is new vertex
-<<<<<<< HEAD
-        int vertexId = streetLayer.getOrCreateVertexNear(lat, lon);
-=======
-        int vertexId = streetLayer.getOrCreateVertexNear(lat, lon, 500, true, StreetMode.WALK);
->>>>>>> f5b4cdae
+        int vertexId = streetLayer.getOrCreateVertexNear(lat, lon, StreetMode.WALK);
         //Edge from A to B
         EdgeStore.Edge oldForwardEdge = streetLayer.edgeStore.getCursor(0);
         //This should always work since in existing edges only length and toVertex changes
